library CMS55 version '1'

/*
	CMS55v1 NQF0495
	Median Time from ED Arrival to ED Departure for Admitted ED Patients

Population criteria

    Initial Patient Population =
        AND: "Occurrence A of Encounter, Performed: Encounter Inpatient (length of stay <= 120 day(s))"
        AND: "Occurrence A of Encounter, Performed: Encounter Inpatient (discharge datetime)" during "Measurement Period"
    Measure Population =
        AND: "Initial Patient Population"
        AND: "Occurrence A of Encounter, Performed: Emergency Department Visit" <= 1 hour(s) ends before start of "Occurrence A of Encounter, Performed: Encounter Inpatient"

Measure observations

    Median of:Time difference of:
        AND: "Occurrence A of Encounter, Performed: Emergency Department Visit (facility location arrival datetime)"
        AND: "Occurrence A of Encounter, Performed: Emergency Department Visit (facility location departure datetime)"

Data criteria (QDM Data Elements)

    "Diagnosis, Active: Psychiatric/Mental Health Patient" using "Psychiatric/Mental Health Patient Grouping Value Set (2.16.840.1.113883.3.117.1.7.1.299)"
    "Encounter, Performed: Emergency Department Visit" using "Emergency Department Visit Grouping Value Set (2.16.840.1.113883.3.117.1.7.1.293)"
    "Encounter, Performed: Encounter Inpatient" using "Encounter Inpatient SNOMED-CT Value Set (2.16.840.1.113883.3.666.5.307)"
    Attribute: "Ordinality: Principal Diagnosis" using "Principal Diagnosis SNOMED-CT Value Set (2.16.840.1.113883.3.117.2.7.1.14)"

Reporting Stratification

    Reporting Stratum 1 =
        AND: "Occurrence A of Encounter, Performed: Emergency Department Visit" <= 1 hour(s) ends before start of "Occurrence A of Encounter, Performed: Encounter Inpatient"
    Reporting Stratum 2 =
        AND NOT: "Diagnosis, Active: Psychiatric/Mental Health Patient (ordinality: 'Principal Diagnosis')" starts during "Occurrence A of Encounter, Performed: Emergency Department Visit"
    Reporting Stratum 3 =
        AND: "Diagnosis, Active: Psychiatric/Mental Health Patient (ordinality: 'Principal Diagnosis')" starts during "Occurrence A of Encounter, Performed: Emergency Department Visit"

Supplemental Data Elements

    "Patient Characteristic Ethnicity: Ethnicity" using "Ethnicity CDC Value Set (2.16.840.1.114222.4.11.837)"
    "Patient Characteristic Payer: Payer" using "Payer Source of Payment Typology Value Set (2.16.840.1.114222.4.11.3591)"
    "Patient Characteristic Race: Race" using "Race CDC Value Set (2.16.840.1.114222.4.11.836)"
    "Patient Characteristic Sex: ONC Administrative Sex" using "ONC Administrative Sex Administrative Sex Value Set (2.16.840.1.113762.1.4.1)"

*/

using QUICK

valueset "Inpatient" = ValueSet('2.16.840.1.113883.3.666.5.307')
valueset "Emergency Department Visit" = ValueSet('2.16.840.1.113883.3.117.1.7.1.293')

context PATIENT

let InpatientEncounters = 
	[Encounter, Performance: "Inpatient"] E 
		where E.lengthOfStay <= 120 days 
			and E.dischargeDateTime during MeasurementPeriod

let EDEncounters =
	[Encounter, Performance: "Emergency Department Visit"] ED
<<<<<<< HEAD
		with InpatientEncounters E where ED.effectiveTime ends at most 1 hours before start of E.effectiveTime
=======
		with InpatientEncounters E where ED.effectiveTime ends at most 1 hour before start of E.effectiveTime
>>>>>>> 998e5240

let MeasureObservation = 
	EDEncounters E 
		where E.facilityLocationArrivalDateTime is not null
			and E.facilityLocationDepartureDateTime is not null
		return minutes between E.facilityLocationArrivalDateTime and E.facilityLocationDepartureDateTime

context POPULATION

let MeasureScore = Median(MeasureObservation)
<|MERGE_RESOLUTION|>--- conflicted
+++ resolved
@@ -58,11 +58,7 @@
 
 let EDEncounters =
 	[Encounter, Performance: "Emergency Department Visit"] ED
-<<<<<<< HEAD
-		with InpatientEncounters E where ED.effectiveTime ends at most 1 hours before start of E.effectiveTime
-=======
 		with InpatientEncounters E where ED.effectiveTime ends at most 1 hour before start of E.effectiveTime
->>>>>>> 998e5240
 
 let MeasureObservation = 
 	EDEncounters E 
