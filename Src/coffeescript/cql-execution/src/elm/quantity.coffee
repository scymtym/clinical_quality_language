{ Expression } = require './expression'
{ FunctionRef } = require './reusable'
{ decimalAdjust } = require '../util/math'
{ ValueSet, Code } = require '../datatypes/datatypes'
{ Exception } = require '../datatypes/exception'
{ build } = require './builder'
ucum = require  'ucum'

module.exports.IncompatibleTypesException = IncompatibleTypesException = class IncompatibleTypesException extends Exception
  constructor: (@a , @b , e) ->
    super("Incompatible Types '#{@a}' and '#{@b}'", e)

# Unit conversation is currently implemented on for time duration comparison operations
# TODO: Implement unit conversation for time duration mathematical operations
# TODO: Quantity should probably be available as a datatype (not just ELM expression)
module.exports.Quantity = class Quantity extends Expression
  constructor: (json) ->
    super
    @unit = json.unit
    @value = parseFloat json.value

    # Attempt to parse the unit with UCUM. If it fails, throw a friendly error.
    if !is_valid_ucum_unit(@unit)
      throw new Error("\'#{@unit}\' is not a valid UCUM unit.")

  clone: () ->
    new Quantity({value: @value, unit: @unit})

  exec: (ctx) ->
    @

  toString: () ->
    "#{@value} '#{@unit}'"

  sameOrBefore: (other) ->
    if other instanceof Quantity
      other_v = convert_value(other.value,ucum_unit(other.unit),ucum_unit(@unit))
      @value <= other_v

  sameOrAfter: (other) ->
    if other instanceof Quantity
      other_v = convert_value(other.value,ucum_unit(other.unit),ucum_unit(@unit))
      @value >= other_v

  after: (other) ->
    if other instanceof Quantity
      other_v = convert_value(other.value,ucum_unit(other.unit),ucum_unit(@unit))
      @value > other_v

  before: (other) ->
    if other instanceof Quantity
      other_v = convert_value(other.value,ucum_unit(other.unit),ucum_unit(@unit))
      @value < other_v

  equals: (other) ->
    if other instanceof Quantity
      if (!@unit && other.unit ) || (@unit && !other.unit)
        false
      else if !@unit && !other.unit
        @value == other.value
      else
        other_v = convert_value(other.value,ucum_unit(other.unit),ucum_unit(@unit))
        decimalAdjust("round", @value, -8)  == decimalAdjust("round", other_v, -8)

  convertUnits: (to_units) ->
    convert_value(@value,@unit,to_units)

  dividedBy: (other) ->
    @multiplyDivide(other,"/")

  multiplyBy: (other) ->
    @multiplyDivide(other,".") # in ucum . represents multiplication

  multiplyDivide: (other, operator) ->
    if other instanceof Quantity
      if @unit and other.unit
        can_val = @to_ucum()
        other_can_value = other.to_ucum()
        ucum_value = ucum_multiply(can_val,[[operator,other_can_value]])
        createQuantity(ucum_value.value, units_to_string(ucum_value.units))
      else
        value = if operator == "/" then @value / other.value  else @value * other.value
        unit = @unit || other.unit
        createQuantity(decimalAdjust("round",value,-8), unit)
    else
      value = if operator == "/" then @value / other  else @value * other
      createQuantity( decimalAdjust("round",value,-8), @unit)

  to_ucum: ->
    u = ucum.parse(ucum_unit(@unit))
    u.value *= @value
    u

<<<<<<< HEAD
=======
time_units = {'years':'year',  'months': 'month', 'weeks': 'week', 'days' :'day', 'hours': 'hour', 'minutes': 'minute', 'seconds':'second', 'milliseconds' : 'millisecond' }
>>>>>>> bb5dcc5e


clean_unit = (units) ->
  if ucum_time_units[units] then ucum_to_cql_units[ucum_time_units[units]] else units

# Hash of time units and their UCUM equivalents, both case-sensitive and case-insensitive
# See http://unitsofmeasure.org/ucum.html#para-31
# The CQL specification says that dates are based on the Gregorian calendar
# UCUM says that years should be Julian. As a result, CQL-based year and month identifiers will
# be matched to the UCUM gregorian units. UCUM-based year and month identifiers will be matched
# to the UCUM julian units.
ucum_time_units = {'years': 'a_g', 'year': 'a_g', 'YEARS': 'a_g', 'YEAR': 'a_g', 'a_g': 'a_g'
  , 'a': 'a_j', 'ANN': 'a_j', 'ann': 'a_j', 'A': 'a_j', 'a_j': 'a_j'
  , 'months': 'mo_g', 'month':'mo_g', 'mo_g': 'mo_g'
  , 'mo': 'mo_j', 'MO': 'mo_j', 'mo_j': 'mo_j'
  , 'weeks': 'wk', 'week': 'wk', 'wk': 'wk', 'WK': 'wk'
  , 'days': 'd', 'day':'d', 'd': 'd', 'D': 'd'
  , 'hours': 'h', 'hour': 'h', 'h': 'h', 'H': 'h'
  , 'minutes': 'min', 'minute': 'min', 'min': 'min', 'MIN': 'min'
  , 'seconds':'s', 'second':'s', 's': 's', 'S': 's'
  , 'milliseconds' : 'ms', 'millisecond' : 'ms', 'ms': 'ms', 'MS': 'ms'
  }

ucum_to_cql_units = {
    'a_j':  'year'
  , 'a_g':  'year'
  , 'mo_j': 'month'
  , 'mo_g': 'month'
  , 'wk':   'week'
  , 'd':    'day'
  , 'h':    'hour'
  , 'min':  'minute'
  , 's':    'second'
  , 'ms':   'millisecond'
}
# this is used to perform any conversions of CQL date time fields to their ucum equivalents
ucum_unit = (unit) ->
  ucum_time_units[unit] || unit || ''

#just a wrapper function to deal with possible exceptions being thrown
convert_value = (value, from, to) ->
  try
    if from == to
      value
    else
      decimalAdjust("round", ucum.convert(value,ucum_unit(from),ucum_unit(to)), -8)
  catch e
    throw new IncompatibleTypesException(from, to, e)

# Cache for unit validity results so we dont have to go to ucum.js for every check.
# Is a map of unit string to boolean validity
unitValidityCache = {}

# Helper for checking if a unit is valid. Checks the cache first, checks with ucum.js otherwise.
is_valid_ucum_unit = (unit) ->
  if unitValidityCache.hasOwnProperty(unit)
    return unitValidityCache[unit]
  else
    try
      ucum.parse(ucum_unit(unit))
      unitValidityCache[unit] = true
      return true
    catch
      unitValidityCache[unit] = false
      return false

module.exports.convert_value = convert_value
# This method will take a ucum.js representation of units and convert them to a string
# ucum.js units are a has of unit => power values.  For instance m/h (meters per hour) in
# ucum.js will be reprsented by the json object {m: 1, h:-1}  negative values are inverted and
# are akin to denominator values in a fraction.  Positive values are somewhat a kin to numerator
# values in that they preceed the inverted values.  It is possible in ucum to have multiple non inverted
# or inverted values.  This method combines all of the non inverted values and appends them with
# the ucum multiplication operator '.' and then appends the inverted values separated by the ucum
# divisor '/' .
units_to_string = (units = {}) ->
  numer = []
  denom = []
  for key in Object.keys(units)
    v = units[key]
    pow = Math.abs v
    str = if pow == 1 then key  else key + pow
    if v < 0 then denom.push str else numer.push str
  unit_string = ""
  unit_string += numer.join(".")
  if denom.length > 0
    unit_string += "/" + denom.join("/")
  if unit_string == "" then null else unit_string


# this method is taken from the ucum.js library which it does not  export
# so we need to replicate the behavior here in order to perform multiplication
# and division of the ucum values.
# t:  the ucum quantity being multiplied/divided .  This method modifies the object t that is passed in
# ms: an array of arrays whoes format is [<operator>,<ucum quantity>] an example would be [['.', {value: 1, units: {m:2}}]]
# this would represent multiply t by the value m^2
ucum_multiply = (t, ms=[]) ->
  return t if ms.length == 0
  ret = t
  for mterm in ms
    sign = if mterm[0] == '.' then 1 else -1
    b = mterm[1]
    ret.value *= Math.pow(b.value,sign)
    for k,v of b.units
      ret.units[k] = ret.units[k] || 0
      ret.units[k] = ret.units[k] + sign*v
      if ret.units[k] == 0
        delete ret.units[k]
  ret

module.exports.createQuantity = createQuantity = (value,unit) ->
  new Quantity({value: value, unit: unit})

module.exports.parseQuantity = (str) ->
  components = /([+|-]?\d+\.?\d*)\s*'(.+)'/.exec str
  if components? and components[1]? and components[2]?
    value = parseFloat(components[1])
    unit = components[2].trim()
    new Quantity({value: value, unit: unit})
  else
    null

module.exports.doAddition = (a,b) ->
  if a instanceof Quantity and b instanceof Quantity
    # we will choose the unit of a to be the unit we return
    val = convert_value(b.value, b.unit, a.unit)
    new Quantity({unit: a.unit, value: a.value + val})
  else
    a.copy?().add?(b.value, clean_unit(b.unit))

module.exports.doSubtraction = (a,b) ->
  if a instanceof Quantity and b instanceof Quantity
    val = convert_value(b.value, b.unit, a.unit)
    new Quantity({unit: a.unit, value: a.value - val})
  else
    a.copy?().add?(b.value * -1 , clean_unit(b.unit))


module.exports.doDivision = (a,b) ->
  if a instanceof Quantity
    a.dividedBy(b)

module.exports.doMultiplication = (a,b) ->
  if a instanceof Quantity then a.multiplyBy(b) else b.multiplyBy(a)<|MERGE_RESOLUTION|>--- conflicted
+++ resolved
@@ -90,12 +90,6 @@
     u = ucum.parse(ucum_unit(@unit))
     u.value *= @value
     u
-
-<<<<<<< HEAD
-=======
-time_units = {'years':'year',  'months': 'month', 'weeks': 'week', 'days' :'day', 'hours': 'hour', 'minutes': 'minute', 'seconds':'second', 'milliseconds' : 'millisecond' }
->>>>>>> bb5dcc5e
-
 
 clean_unit = (units) ->
   if ucum_time_units[units] then ucum_to_cql_units[ucum_time_units[units]] else units
