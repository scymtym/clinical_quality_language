###
   WARNING: This is a GENERATED file.  Do not manually edit!

   To generate this file:
       - Edit cql-test-data.txt to add a CQL Snippet
       - From java dir: ./gradlew :cql-to-js:generateTestData
###

### InAgeDemographic
library TestSnippet version '1'
using QUICK
parameter MeasurementPeriod default interval[Date(2013, 1, 1), Date(2014, 1, 1))

context PATIENT

define InDemographic =
    AgeAt(start of MeasurementPeriod) >= 2 and AgeAt(start of MeasurementPeriod) < 18
###

module.exports.InAgeDemographic = {
   "library" : {
      "identifier" : {
         "id" : "TestSnippet",
         "version" : "1"
      },
      "schemaIdentifier" : {
         "id" : "urn:hl7-org:elm",
         "version" : "r1"
      },
      "usings" : {
         "def" : [ {
            "localIdentifier" : "QUICK",
            "uri" : "http://org.hl7.fhir"
         } ]
      },
      "parameters" : {
         "def" : [ {
            "name" : "MeasurementPeriod",
            "default" : {
               "lowClosed" : true,
               "highClosed" : false,
               "type" : "Interval",
               "low" : {
                  "name" : "Date",
                  "type" : "FunctionRef",
                  "operand" : [ {
                     "valueType" : "{http://www.w3.org/2001/XMLSchema}int",
                     "value" : "2013",
                     "type" : "Literal"
                  }, {
                     "valueType" : "{http://www.w3.org/2001/XMLSchema}int",
                     "value" : "1",
                     "type" : "Literal"
                  }, {
                     "valueType" : "{http://www.w3.org/2001/XMLSchema}int",
                     "value" : "1",
                     "type" : "Literal"
                  } ]
               },
               "high" : {
                  "name" : "Date",
                  "type" : "FunctionRef",
                  "operand" : [ {
                     "valueType" : "{http://www.w3.org/2001/XMLSchema}int",
                     "value" : "2014",
                     "type" : "Literal"
                  }, {
                     "valueType" : "{http://www.w3.org/2001/XMLSchema}int",
                     "value" : "1",
                     "type" : "Literal"
                  }, {
                     "valueType" : "{http://www.w3.org/2001/XMLSchema}int",
                     "value" : "1",
                     "type" : "Literal"
                  } ]
               }
            }
         } ]
      },
      "statements" : {
         "def" : [ {
            "name" : "Patient",
            "context" : "PATIENT",
            "expression" : {
               "type" : "SingletonOf",
               "operand" : {
                  "dataType" : "{http://org.hl7.fhir}Patient",
                  "type" : "Retrieve"
               }
            }
         }, {
            "name" : "InDemographic",
            "context" : "PATIENT",
            "expression" : {
               "type" : "And",
               "operand" : [ {
                  "type" : "GreaterOrEqual",
                  "operand" : [ {
                     "name" : "AgeAt",
                     "type" : "FunctionRef",
                     "operand" : [ {
                        "type" : "Start",
                        "operand" : {
                           "name" : "MeasurementPeriod",
                           "type" : "ParameterRef"
                        }
                     } ]
                  }, {
                     "valueType" : "{http://www.w3.org/2001/XMLSchema}int",
                     "value" : "2",
                     "type" : "Literal"
                  } ]
               }, {
                  "type" : "Less",
                  "operand" : [ {
                     "name" : "AgeAt",
                     "type" : "FunctionRef",
                     "operand" : [ {
                        "type" : "Start",
                        "operand" : {
                           "name" : "MeasurementPeriod",
                           "type" : "ParameterRef"
                        }
                     } ]
                  }, {
                     "valueType" : "{http://www.w3.org/2001/XMLSchema}int",
                     "value" : "18",
                     "type" : "Literal"
                  } ]
               } ]
            }
         } ]
      }
   }
}

### ExpressionDef
library TestSnippet version '1'
using QUICK
context PATIENT
define Foo = 'Bar'
###

module.exports.ExpressionDef = {
   "library" : {
      "identifier" : {
         "id" : "TestSnippet",
         "version" : "1"
      },
      "schemaIdentifier" : {
         "id" : "urn:hl7-org:elm",
         "version" : "r1"
      },
      "usings" : {
         "def" : [ {
            "localIdentifier" : "QUICK",
            "uri" : "http://org.hl7.fhir"
         } ]
      },
      "statements" : {
         "def" : [ {
            "name" : "Patient",
            "context" : "PATIENT",
            "expression" : {
               "type" : "SingletonOf",
               "operand" : {
                  "dataType" : "{http://org.hl7.fhir}Patient",
                  "type" : "Retrieve"
               }
            }
         }, {
            "name" : "Foo",
            "context" : "PATIENT",
            "expression" : {
               "valueType" : "{http://www.w3.org/2001/XMLSchema}string",
               "value" : "Bar",
               "type" : "Literal"
            }
         } ]
      }
   }
}

### ExpressionRef
library TestSnippet version '1'
using QUICK
context PATIENT
define Life = 42
define Foo = Life
###

module.exports.ExpressionRef = {
   "library" : {
      "identifier" : {
         "id" : "TestSnippet",
         "version" : "1"
      },
      "schemaIdentifier" : {
         "id" : "urn:hl7-org:elm",
         "version" : "r1"
      },
      "usings" : {
         "def" : [ {
            "localIdentifier" : "QUICK",
            "uri" : "http://org.hl7.fhir"
         } ]
      },
      "statements" : {
         "def" : [ {
            "name" : "Patient",
            "context" : "PATIENT",
            "expression" : {
               "type" : "SingletonOf",
               "operand" : {
                  "dataType" : "{http://org.hl7.fhir}Patient",
                  "type" : "Retrieve"
               }
            }
         }, {
            "name" : "Life",
            "context" : "PATIENT",
            "expression" : {
               "valueType" : "{http://www.w3.org/2001/XMLSchema}int",
               "value" : "42",
               "type" : "Literal"
            }
         }, {
            "name" : "Foo",
            "context" : "PATIENT",
            "expression" : {
               "name" : "Life",
               "type" : "ExpressionRef"
            }
         } ]
      }
   }
}

### ParameterDef
library TestSnippet version '1'
using QUICK
parameter MeasureYear default 2012
###

module.exports.ParameterDef = {
   "library" : {
      "identifier" : {
         "id" : "TestSnippet",
         "version" : "1"
      },
      "schemaIdentifier" : {
         "id" : "urn:hl7-org:elm",
         "version" : "r1"
      },
      "usings" : {
         "def" : [ {
            "localIdentifier" : "QUICK",
            "uri" : "http://org.hl7.fhir"
         } ]
      },
      "parameters" : {
         "def" : [ {
            "name" : "MeasureYear",
            "default" : {
               "valueType" : "{http://www.w3.org/2001/XMLSchema}int",
               "value" : "2012",
               "type" : "Literal"
            }
         } ]
      }
   }
}

### ParameterRef
library TestSnippet version '1'
using QUICK
parameter FooP default 'Bar'
context PATIENT
define Foo = FooP
###

module.exports.ParameterRef = {
   "library" : {
      "identifier" : {
         "id" : "TestSnippet",
         "version" : "1"
      },
      "schemaIdentifier" : {
         "id" : "urn:hl7-org:elm",
         "version" : "r1"
      },
      "usings" : {
         "def" : [ {
            "localIdentifier" : "QUICK",
            "uri" : "http://org.hl7.fhir"
         } ]
      },
      "parameters" : {
         "def" : [ {
            "name" : "FooP",
            "default" : {
               "valueType" : "{http://www.w3.org/2001/XMLSchema}string",
               "value" : "Bar",
               "type" : "Literal"
            }
         } ]
      },
      "statements" : {
         "def" : [ {
            "name" : "Patient",
            "context" : "PATIENT",
            "expression" : {
               "type" : "SingletonOf",
               "operand" : {
                  "dataType" : "{http://org.hl7.fhir}Patient",
                  "type" : "Retrieve"
               }
            }
         }, {
            "name" : "Foo",
            "context" : "PATIENT",
            "expression" : {
               "name" : "FooP",
               "type" : "ParameterRef"
            }
         } ]
      }
   }
}

### ValueSetDef
library TestSnippet version '1'
using QUICK
context PATIENT
define "Known" = ValueSet('2.16.840.1.113883.3.464.1003.101.12.1061')
define "Unknown One Arg" = ValueSet('1.2.3.4.5.6.7.8.9')
define "Unknown Two Arg" = ValueSet('1.2.3.4.5.6.7.8.9', '1')
###

module.exports.ValueSetDef = {
   "library" : {
      "identifier" : {
         "id" : "TestSnippet",
         "version" : "1"
      },
      "schemaIdentifier" : {
         "id" : "urn:hl7-org:elm",
         "version" : "r1"
      },
      "usings" : {
         "def" : [ {
            "localIdentifier" : "QUICK",
            "uri" : "http://org.hl7.fhir"
         } ]
      },
      "statements" : {
         "def" : [ {
            "name" : "Patient",
            "context" : "PATIENT",
            "expression" : {
               "type" : "SingletonOf",
               "operand" : {
                  "dataType" : "{http://org.hl7.fhir}Patient",
                  "type" : "Retrieve"
               }
            }
         }, {
            "name" : "Known",
            "context" : "PATIENT",
            "expression" : {
               "name" : "ValueSet",
               "type" : "FunctionRef",
               "operand" : [ {
                  "valueType" : "{http://www.w3.org/2001/XMLSchema}string",
                  "value" : "2.16.840.1.113883.3.464.1003.101.12.1061",
                  "type" : "Literal"
               } ]
            }
         }, {
            "name" : "Unknown One Arg",
            "context" : "PATIENT",
            "expression" : {
               "name" : "ValueSet",
               "type" : "FunctionRef",
               "operand" : [ {
                  "valueType" : "{http://www.w3.org/2001/XMLSchema}string",
                  "value" : "1.2.3.4.5.6.7.8.9",
                  "type" : "Literal"
               } ]
            }
         }, {
            "name" : "Unknown Two Arg",
            "context" : "PATIENT",
            "expression" : {
               "name" : "ValueSet",
               "type" : "FunctionRef",
               "operand" : [ {
                  "valueType" : "{http://www.w3.org/2001/XMLSchema}string",
                  "value" : "1.2.3.4.5.6.7.8.9",
                  "type" : "Literal"
               }, {
                  "valueType" : "{http://www.w3.org/2001/XMLSchema}string",
                  "value" : "1",
                  "type" : "Literal"
               } ]
            }
         } ]
      }
   }
}

### ValueSetRef
library TestSnippet version '1'
using QUICK
context PATIENT
define "Acute Pharyngitis" = ValueSet('2.16.840.1.113883.3.464.1003.101.12.1001')
define Foo = "Acute Pharyngitis"
###

module.exports.ValueSetRef = {
   "library" : {
      "identifier" : {
         "id" : "TestSnippet",
         "version" : "1"
      },
      "schemaIdentifier" : {
         "id" : "urn:hl7-org:elm",
         "version" : "r1"
      },
      "usings" : {
         "def" : [ {
            "localIdentifier" : "QUICK",
            "uri" : "http://org.hl7.fhir"
         } ]
      },
      "statements" : {
         "def" : [ {
            "name" : "Patient",
            "context" : "PATIENT",
            "expression" : {
               "type" : "SingletonOf",
               "operand" : {
                  "dataType" : "{http://org.hl7.fhir}Patient",
                  "type" : "Retrieve"
               }
            }
         }, {
            "name" : "Acute Pharyngitis",
            "context" : "PATIENT",
            "expression" : {
               "name" : "ValueSet",
               "type" : "FunctionRef",
               "operand" : [ {
                  "valueType" : "{http://www.w3.org/2001/XMLSchema}string",
                  "value" : "2.16.840.1.113883.3.464.1003.101.12.1001",
                  "type" : "Literal"
               } ]
            }
         }, {
            "name" : "Foo",
            "context" : "PATIENT",
            "expression" : {
               "name" : "Acute Pharyngitis",
               "type" : "ExpressionRef"
            }
         } ]
      }
   }
}

### And
library TestSnippet version '1'
using QUICK
context PATIENT
define TT = true and true
define TF = true and false
define TN = true and null
define FF = false and false
define FT = false and true
define FN = false and null
define NN = null and null
define NT = null and true
define NF = null and false
###

module.exports.And = {
   "library" : {
      "identifier" : {
         "id" : "TestSnippet",
         "version" : "1"
      },
      "schemaIdentifier" : {
         "id" : "urn:hl7-org:elm",
         "version" : "r1"
      },
      "usings" : {
         "def" : [ {
            "localIdentifier" : "QUICK",
            "uri" : "http://org.hl7.fhir"
         } ]
      },
      "statements" : {
         "def" : [ {
            "name" : "Patient",
            "context" : "PATIENT",
            "expression" : {
               "type" : "SingletonOf",
               "operand" : {
                  "dataType" : "{http://org.hl7.fhir}Patient",
                  "type" : "Retrieve"
               }
            }
         }, {
            "name" : "TT",
            "context" : "PATIENT",
            "expression" : {
               "type" : "And",
               "operand" : [ {
                  "valueType" : "{http://www.w3.org/2001/XMLSchema}bool",
                  "value" : "true",
                  "type" : "Literal"
               }, {
                  "valueType" : "{http://www.w3.org/2001/XMLSchema}bool",
                  "value" : "true",
                  "type" : "Literal"
               } ]
            }
         }, {
            "name" : "TF",
            "context" : "PATIENT",
            "expression" : {
               "type" : "And",
               "operand" : [ {
                  "valueType" : "{http://www.w3.org/2001/XMLSchema}bool",
                  "value" : "true",
                  "type" : "Literal"
               }, {
                  "valueType" : "{http://www.w3.org/2001/XMLSchema}bool",
                  "value" : "false",
                  "type" : "Literal"
               } ]
            }
         }, {
            "name" : "TN",
            "context" : "PATIENT",
            "expression" : {
               "type" : "And",
               "operand" : [ {
                  "valueType" : "{http://www.w3.org/2001/XMLSchema}bool",
                  "value" : "true",
                  "type" : "Literal"
               }, {
                  "type" : "Null"
               } ]
            }
         }, {
            "name" : "FF",
            "context" : "PATIENT",
            "expression" : {
               "type" : "And",
               "operand" : [ {
                  "valueType" : "{http://www.w3.org/2001/XMLSchema}bool",
                  "value" : "false",
                  "type" : "Literal"
               }, {
                  "valueType" : "{http://www.w3.org/2001/XMLSchema}bool",
                  "value" : "false",
                  "type" : "Literal"
               } ]
            }
         }, {
            "name" : "FT",
            "context" : "PATIENT",
            "expression" : {
               "type" : "And",
               "operand" : [ {
                  "valueType" : "{http://www.w3.org/2001/XMLSchema}bool",
                  "value" : "false",
                  "type" : "Literal"
               }, {
                  "valueType" : "{http://www.w3.org/2001/XMLSchema}bool",
                  "value" : "true",
                  "type" : "Literal"
               } ]
            }
         }, {
            "name" : "FN",
            "context" : "PATIENT",
            "expression" : {
               "type" : "And",
               "operand" : [ {
                  "valueType" : "{http://www.w3.org/2001/XMLSchema}bool",
                  "value" : "false",
                  "type" : "Literal"
               }, {
                  "type" : "Null"
               } ]
            }
         }, {
            "name" : "NN",
            "context" : "PATIENT",
            "expression" : {
               "type" : "And",
               "operand" : [ {
                  "type" : "Null"
               }, {
                  "type" : "Null"
               } ]
            }
         }, {
            "name" : "NT",
            "context" : "PATIENT",
            "expression" : {
               "type" : "And",
               "operand" : [ {
                  "type" : "Null"
               }, {
                  "valueType" : "{http://www.w3.org/2001/XMLSchema}bool",
                  "value" : "true",
                  "type" : "Literal"
               } ]
            }
         }, {
            "name" : "NF",
            "context" : "PATIENT",
            "expression" : {
               "type" : "And",
               "operand" : [ {
                  "type" : "Null"
               }, {
                  "valueType" : "{http://www.w3.org/2001/XMLSchema}bool",
                  "value" : "false",
                  "type" : "Literal"
               } ]
            }
         } ]
      }
   }
}

### Or
library TestSnippet version '1'
using QUICK
context PATIENT
define TT = true or true
define TF = true or false
define TN = true or null
define FF = false or false
define FT = false or true
define FN = false or null
define NN = null or null
define NT = null or true
define NF = null or false
###

module.exports.Or = {
   "library" : {
      "identifier" : {
         "id" : "TestSnippet",
         "version" : "1"
      },
      "schemaIdentifier" : {
         "id" : "urn:hl7-org:elm",
         "version" : "r1"
      },
      "usings" : {
         "def" : [ {
            "localIdentifier" : "QUICK",
            "uri" : "http://org.hl7.fhir"
         } ]
      },
      "statements" : {
         "def" : [ {
            "name" : "Patient",
            "context" : "PATIENT",
            "expression" : {
               "type" : "SingletonOf",
               "operand" : {
                  "dataType" : "{http://org.hl7.fhir}Patient",
                  "type" : "Retrieve"
               }
            }
         }, {
            "name" : "TT",
            "context" : "PATIENT",
            "expression" : {
               "type" : "Or",
               "operand" : [ {
                  "valueType" : "{http://www.w3.org/2001/XMLSchema}bool",
                  "value" : "true",
                  "type" : "Literal"
               }, {
                  "valueType" : "{http://www.w3.org/2001/XMLSchema}bool",
                  "value" : "true",
                  "type" : "Literal"
               } ]
            }
         }, {
            "name" : "TF",
            "context" : "PATIENT",
            "expression" : {
               "type" : "Or",
               "operand" : [ {
                  "valueType" : "{http://www.w3.org/2001/XMLSchema}bool",
                  "value" : "true",
                  "type" : "Literal"
               }, {
                  "valueType" : "{http://www.w3.org/2001/XMLSchema}bool",
                  "value" : "false",
                  "type" : "Literal"
               } ]
            }
         }, {
            "name" : "TN",
            "context" : "PATIENT",
            "expression" : {
               "type" : "Or",
               "operand" : [ {
                  "valueType" : "{http://www.w3.org/2001/XMLSchema}bool",
                  "value" : "true",
                  "type" : "Literal"
               }, {
                  "type" : "Null"
               } ]
            }
         }, {
            "name" : "FF",
            "context" : "PATIENT",
            "expression" : {
               "type" : "Or",
               "operand" : [ {
                  "valueType" : "{http://www.w3.org/2001/XMLSchema}bool",
                  "value" : "false",
                  "type" : "Literal"
               }, {
                  "valueType" : "{http://www.w3.org/2001/XMLSchema}bool",
                  "value" : "false",
                  "type" : "Literal"
               } ]
            }
         }, {
            "name" : "FT",
            "context" : "PATIENT",
            "expression" : {
               "type" : "Or",
               "operand" : [ {
                  "valueType" : "{http://www.w3.org/2001/XMLSchema}bool",
                  "value" : "false",
                  "type" : "Literal"
               }, {
                  "valueType" : "{http://www.w3.org/2001/XMLSchema}bool",
                  "value" : "true",
                  "type" : "Literal"
               } ]
            }
         }, {
            "name" : "FN",
            "context" : "PATIENT",
            "expression" : {
               "type" : "Or",
               "operand" : [ {
                  "valueType" : "{http://www.w3.org/2001/XMLSchema}bool",
                  "value" : "false",
                  "type" : "Literal"
               }, {
                  "type" : "Null"
               } ]
            }
         }, {
            "name" : "NN",
            "context" : "PATIENT",
            "expression" : {
               "type" : "Or",
               "operand" : [ {
                  "type" : "Null"
               }, {
                  "type" : "Null"
               } ]
            }
         }, {
            "name" : "NT",
            "context" : "PATIENT",
            "expression" : {
               "type" : "Or",
               "operand" : [ {
                  "type" : "Null"
               }, {
                  "valueType" : "{http://www.w3.org/2001/XMLSchema}bool",
                  "value" : "true",
                  "type" : "Literal"
               } ]
            }
         }, {
            "name" : "NF",
            "context" : "PATIENT",
            "expression" : {
               "type" : "Or",
               "operand" : [ {
                  "type" : "Null"
               }, {
                  "valueType" : "{http://www.w3.org/2001/XMLSchema}bool",
                  "value" : "false",
                  "type" : "Literal"
               } ]
            }
         } ]
      }
   }
}

### XOr
library TestSnippet version '1'
using QUICK
context PATIENT
define TT = true xor true
define TF = true xor false
define TN = true xor null
define FF = false xor false
define FT = false xor true
define FN = false xor null
define NN = null xor null
define NT = null xor true
define NF = null xor false
###

module.exports.XOr = {
   "library" : {
      "identifier" : {
         "id" : "TestSnippet",
         "version" : "1"
      },
      "schemaIdentifier" : {
         "id" : "urn:hl7-org:elm",
         "version" : "r1"
      },
      "usings" : {
         "def" : [ {
            "localIdentifier" : "QUICK",
            "uri" : "http://org.hl7.fhir"
         } ]
      },
      "statements" : {
         "def" : [ {
            "name" : "Patient",
            "context" : "PATIENT",
            "expression" : {
               "type" : "SingletonOf",
               "operand" : {
                  "dataType" : "{http://org.hl7.fhir}Patient",
                  "type" : "Retrieve"
               }
            }
         }, {
            "name" : "TT",
            "context" : "PATIENT",
            "expression" : {
               "type" : "Xor",
               "operand" : [ {
                  "valueType" : "{http://www.w3.org/2001/XMLSchema}bool",
                  "value" : "true",
                  "type" : "Literal"
               }, {
                  "valueType" : "{http://www.w3.org/2001/XMLSchema}bool",
                  "value" : "true",
                  "type" : "Literal"
               } ]
            }
         }, {
            "name" : "TF",
            "context" : "PATIENT",
            "expression" : {
               "type" : "Xor",
               "operand" : [ {
                  "valueType" : "{http://www.w3.org/2001/XMLSchema}bool",
                  "value" : "true",
                  "type" : "Literal"
               }, {
                  "valueType" : "{http://www.w3.org/2001/XMLSchema}bool",
                  "value" : "false",
                  "type" : "Literal"
               } ]
            }
         }, {
            "name" : "TN",
            "context" : "PATIENT",
            "expression" : {
               "type" : "Xor",
               "operand" : [ {
                  "valueType" : "{http://www.w3.org/2001/XMLSchema}bool",
                  "value" : "true",
                  "type" : "Literal"
               }, {
                  "type" : "Null"
               } ]
            }
         }, {
            "name" : "FF",
            "context" : "PATIENT",
            "expression" : {
               "type" : "Xor",
               "operand" : [ {
                  "valueType" : "{http://www.w3.org/2001/XMLSchema}bool",
                  "value" : "false",
                  "type" : "Literal"
               }, {
                  "valueType" : "{http://www.w3.org/2001/XMLSchema}bool",
                  "value" : "false",
                  "type" : "Literal"
               } ]
            }
         }, {
            "name" : "FT",
            "context" : "PATIENT",
            "expression" : {
               "type" : "Xor",
               "operand" : [ {
                  "valueType" : "{http://www.w3.org/2001/XMLSchema}bool",
                  "value" : "false",
                  "type" : "Literal"
               }, {
                  "valueType" : "{http://www.w3.org/2001/XMLSchema}bool",
                  "value" : "true",
                  "type" : "Literal"
               } ]
            }
         }, {
            "name" : "FN",
            "context" : "PATIENT",
            "expression" : {
               "type" : "Xor",
               "operand" : [ {
                  "valueType" : "{http://www.w3.org/2001/XMLSchema}bool",
                  "value" : "false",
                  "type" : "Literal"
               }, {
                  "type" : "Null"
               } ]
            }
         }, {
            "name" : "NN",
            "context" : "PATIENT",
            "expression" : {
               "type" : "Xor",
               "operand" : [ {
                  "type" : "Null"
               }, {
                  "type" : "Null"
               } ]
            }
         }, {
            "name" : "NT",
            "context" : "PATIENT",
            "expression" : {
               "type" : "Xor",
               "operand" : [ {
                  "type" : "Null"
               }, {
                  "valueType" : "{http://www.w3.org/2001/XMLSchema}bool",
                  "value" : "true",
                  "type" : "Literal"
               } ]
            }
         }, {
            "name" : "NF",
            "context" : "PATIENT",
            "expression" : {
               "type" : "Xor",
               "operand" : [ {
                  "type" : "Null"
               }, {
                  "valueType" : "{http://www.w3.org/2001/XMLSchema}bool",
                  "value" : "false",
                  "type" : "Literal"
               } ]
            }
         } ]
      }
   }
}

### Not
library TestSnippet version '1'
using QUICK
context PATIENT
define NotTrue = not true
define NotFalse = not false
define NotNull = not null
###

module.exports.Not = {
   "library" : {
      "identifier" : {
         "id" : "TestSnippet",
         "version" : "1"
      },
      "schemaIdentifier" : {
         "id" : "urn:hl7-org:elm",
         "version" : "r1"
      },
      "usings" : {
         "def" : [ {
            "localIdentifier" : "QUICK",
            "uri" : "http://org.hl7.fhir"
         } ]
      },
      "statements" : {
         "def" : [ {
            "name" : "Patient",
            "context" : "PATIENT",
            "expression" : {
               "type" : "SingletonOf",
               "operand" : {
                  "dataType" : "{http://org.hl7.fhir}Patient",
                  "type" : "Retrieve"
               }
            }
         }, {
            "name" : "NotTrue",
            "context" : "PATIENT",
            "expression" : {
               "type" : "Not",
               "operand" : {
                  "valueType" : "{http://www.w3.org/2001/XMLSchema}bool",
                  "value" : "true",
                  "type" : "Literal"
               }
            }
         }, {
            "name" : "NotFalse",
            "context" : "PATIENT",
            "expression" : {
               "type" : "Not",
               "operand" : {
                  "valueType" : "{http://www.w3.org/2001/XMLSchema}bool",
                  "value" : "false",
                  "type" : "Literal"
               }
            }
         }, {
            "name" : "NotNull",
            "context" : "PATIENT",
            "expression" : {
               "type" : "Not",
               "operand" : {
                  "type" : "Null"
               }
            }
         } ]
      }
   }
}

### AgeAtFunctionRef
library TestSnippet version '1'
using QUICK
context PATIENT
define AgeAt2012 = AgeAt(Date(2012))
define AgeAt19810216 = AgeAt(Date(1981, 2, 16))
define AgeAt1975 = AgeAt(Date(1975))
###

module.exports.AgeAtFunctionRef = {
   "library" : {
      "identifier" : {
         "id" : "TestSnippet",
         "version" : "1"
      },
      "schemaIdentifier" : {
         "id" : "urn:hl7-org:elm",
         "version" : "r1"
      },
      "usings" : {
         "def" : [ {
            "localIdentifier" : "QUICK",
            "uri" : "http://org.hl7.fhir"
         } ]
      },
      "statements" : {
         "def" : [ {
            "name" : "Patient",
            "context" : "PATIENT",
            "expression" : {
               "type" : "SingletonOf",
               "operand" : {
                  "dataType" : "{http://org.hl7.fhir}Patient",
                  "type" : "Retrieve"
               }
            }
         }, {
            "name" : "AgeAt2012",
            "context" : "PATIENT",
            "expression" : {
               "name" : "AgeAt",
               "type" : "FunctionRef",
               "operand" : [ {
                  "name" : "Date",
                  "type" : "FunctionRef",
                  "operand" : [ {
                     "valueType" : "{http://www.w3.org/2001/XMLSchema}int",
                     "value" : "2012",
                     "type" : "Literal"
                  } ]
               } ]
            }
         }, {
            "name" : "AgeAt19810216",
            "context" : "PATIENT",
            "expression" : {
               "name" : "AgeAt",
               "type" : "FunctionRef",
               "operand" : [ {
                  "name" : "Date",
                  "type" : "FunctionRef",
                  "operand" : [ {
                     "valueType" : "{http://www.w3.org/2001/XMLSchema}int",
                     "value" : "1981",
                     "type" : "Literal"
                  }, {
                     "valueType" : "{http://www.w3.org/2001/XMLSchema}int",
                     "value" : "2",
                     "type" : "Literal"
                  }, {
                     "valueType" : "{http://www.w3.org/2001/XMLSchema}int",
                     "value" : "16",
                     "type" : "Literal"
                  } ]
               } ]
            }
         }, {
            "name" : "AgeAt1975",
            "context" : "PATIENT",
            "expression" : {
               "name" : "AgeAt",
               "type" : "FunctionRef",
               "operand" : [ {
                  "name" : "Date",
                  "type" : "FunctionRef",
                  "operand" : [ {
                     "valueType" : "{http://www.w3.org/2001/XMLSchema}int",
                     "value" : "1975",
                     "type" : "Literal"
                  } ]
               } ]
            }
         } ]
      }
   }
}

### DateFunctionRef
library TestSnippet version '1'
using QUICK
context PATIENT
define Year = Date(2012)
define Month = Date(2012, 4)
define Day = Date(2012, 4, 15)
define Hour = Date(2012, 4, 15, 12)
define Minute = Date(2012, 4, 15, 12, 10)
define Second = Date(2012, 4, 15, 12, 10, 59)
define Millisecond = Date(2012, 4, 15, 12, 10, 59, 456)
define TimeZoneOffset = Date(2012, 4, 15, 12, 10, 59, 456, -5)
###

module.exports.DateFunctionRef = {
   "library" : {
      "identifier" : {
         "id" : "TestSnippet",
         "version" : "1"
      },
      "schemaIdentifier" : {
         "id" : "urn:hl7-org:elm",
         "version" : "r1"
      },
      "usings" : {
         "def" : [ {
            "localIdentifier" : "QUICK",
            "uri" : "http://org.hl7.fhir"
         } ]
      },
      "statements" : {
         "def" : [ {
            "name" : "Patient",
            "context" : "PATIENT",
            "expression" : {
               "type" : "SingletonOf",
               "operand" : {
                  "dataType" : "{http://org.hl7.fhir}Patient",
                  "type" : "Retrieve"
               }
            }
         }, {
            "name" : "Year",
            "context" : "PATIENT",
            "expression" : {
               "name" : "Date",
               "type" : "FunctionRef",
               "operand" : [ {
                  "valueType" : "{http://www.w3.org/2001/XMLSchema}int",
                  "value" : "2012",
                  "type" : "Literal"
               } ]
            }
         }, {
            "name" : "Month",
            "context" : "PATIENT",
            "expression" : {
               "name" : "Date",
               "type" : "FunctionRef",
               "operand" : [ {
                  "valueType" : "{http://www.w3.org/2001/XMLSchema}int",
                  "value" : "2012",
                  "type" : "Literal"
               }, {
                  "valueType" : "{http://www.w3.org/2001/XMLSchema}int",
                  "value" : "4",
                  "type" : "Literal"
               } ]
            }
         }, {
            "name" : "Day",
            "context" : "PATIENT",
            "expression" : {
               "name" : "Date",
               "type" : "FunctionRef",
               "operand" : [ {
                  "valueType" : "{http://www.w3.org/2001/XMLSchema}int",
                  "value" : "2012",
                  "type" : "Literal"
               }, {
                  "valueType" : "{http://www.w3.org/2001/XMLSchema}int",
                  "value" : "4",
                  "type" : "Literal"
               }, {
                  "valueType" : "{http://www.w3.org/2001/XMLSchema}int",
                  "value" : "15",
                  "type" : "Literal"
               } ]
            }
         }, {
            "name" : "Hour",
            "context" : "PATIENT",
            "expression" : {
               "name" : "Date",
               "type" : "FunctionRef",
               "operand" : [ {
                  "valueType" : "{http://www.w3.org/2001/XMLSchema}int",
                  "value" : "2012",
                  "type" : "Literal"
               }, {
                  "valueType" : "{http://www.w3.org/2001/XMLSchema}int",
                  "value" : "4",
                  "type" : "Literal"
               }, {
                  "valueType" : "{http://www.w3.org/2001/XMLSchema}int",
                  "value" : "15",
                  "type" : "Literal"
               }, {
                  "valueType" : "{http://www.w3.org/2001/XMLSchema}int",
                  "value" : "12",
                  "type" : "Literal"
               } ]
            }
         }, {
            "name" : "Minute",
            "context" : "PATIENT",
            "expression" : {
               "name" : "Date",
               "type" : "FunctionRef",
               "operand" : [ {
                  "valueType" : "{http://www.w3.org/2001/XMLSchema}int",
                  "value" : "2012",
                  "type" : "Literal"
               }, {
                  "valueType" : "{http://www.w3.org/2001/XMLSchema}int",
                  "value" : "4",
                  "type" : "Literal"
               }, {
                  "valueType" : "{http://www.w3.org/2001/XMLSchema}int",
                  "value" : "15",
                  "type" : "Literal"
               }, {
                  "valueType" : "{http://www.w3.org/2001/XMLSchema}int",
                  "value" : "12",
                  "type" : "Literal"
               }, {
                  "valueType" : "{http://www.w3.org/2001/XMLSchema}int",
                  "value" : "10",
                  "type" : "Literal"
               } ]
            }
         }, {
            "name" : "Second",
            "context" : "PATIENT",
            "expression" : {
               "name" : "Date",
               "type" : "FunctionRef",
               "operand" : [ {
                  "valueType" : "{http://www.w3.org/2001/XMLSchema}int",
                  "value" : "2012",
                  "type" : "Literal"
               }, {
                  "valueType" : "{http://www.w3.org/2001/XMLSchema}int",
                  "value" : "4",
                  "type" : "Literal"
               }, {
                  "valueType" : "{http://www.w3.org/2001/XMLSchema}int",
                  "value" : "15",
                  "type" : "Literal"
               }, {
                  "valueType" : "{http://www.w3.org/2001/XMLSchema}int",
                  "value" : "12",
                  "type" : "Literal"
               }, {
                  "valueType" : "{http://www.w3.org/2001/XMLSchema}int",
                  "value" : "10",
                  "type" : "Literal"
               }, {
                  "valueType" : "{http://www.w3.org/2001/XMLSchema}int",
                  "value" : "59",
                  "type" : "Literal"
               } ]
            }
         }, {
            "name" : "Millisecond",
            "context" : "PATIENT",
            "expression" : {
               "name" : "Date",
               "type" : "FunctionRef",
               "operand" : [ {
                  "valueType" : "{http://www.w3.org/2001/XMLSchema}int",
                  "value" : "2012",
                  "type" : "Literal"
               }, {
                  "valueType" : "{http://www.w3.org/2001/XMLSchema}int",
                  "value" : "4",
                  "type" : "Literal"
               }, {
                  "valueType" : "{http://www.w3.org/2001/XMLSchema}int",
                  "value" : "15",
                  "type" : "Literal"
               }, {
                  "valueType" : "{http://www.w3.org/2001/XMLSchema}int",
                  "value" : "12",
                  "type" : "Literal"
               }, {
                  "valueType" : "{http://www.w3.org/2001/XMLSchema}int",
                  "value" : "10",
                  "type" : "Literal"
               }, {
                  "valueType" : "{http://www.w3.org/2001/XMLSchema}int",
                  "value" : "59",
                  "type" : "Literal"
               }, {
                  "valueType" : "{http://www.w3.org/2001/XMLSchema}int",
                  "value" : "456",
                  "type" : "Literal"
               } ]
            }
         }, {
            "name" : "TimeZoneOffset",
            "context" : "PATIENT",
            "expression" : {
               "name" : "Date",
               "type" : "FunctionRef",
               "operand" : [ {
                  "valueType" : "{http://www.w3.org/2001/XMLSchema}int",
                  "value" : "2012",
                  "type" : "Literal"
               }, {
                  "valueType" : "{http://www.w3.org/2001/XMLSchema}int",
                  "value" : "4",
                  "type" : "Literal"
               }, {
                  "valueType" : "{http://www.w3.org/2001/XMLSchema}int",
                  "value" : "15",
                  "type" : "Literal"
               }, {
                  "valueType" : "{http://www.w3.org/2001/XMLSchema}int",
                  "value" : "12",
                  "type" : "Literal"
               }, {
                  "valueType" : "{http://www.w3.org/2001/XMLSchema}int",
                  "value" : "10",
                  "type" : "Literal"
               }, {
                  "valueType" : "{http://www.w3.org/2001/XMLSchema}int",
                  "value" : "59",
                  "type" : "Literal"
               }, {
                  "valueType" : "{http://www.w3.org/2001/XMLSchema}int",
                  "value" : "456",
                  "type" : "Literal"
               }, {
                  "type" : "Negate",
                  "operand" : {
                     "valueType" : "{http://www.w3.org/2001/XMLSchema}int",
                     "value" : "5",
                     "type" : "Literal"
                  }
               } ]
            }
         } ]
      }
   }
}

### Interval
library TestSnippet version '1'
using QUICK
context PATIENT
define Open = interval(Date(2012, 1, 1), Date(2013, 1, 1))
define LeftOpen = interval(Date(2012, 1, 1), Date(2013, 1, 1)]
define RightOpen = interval[Date(2012, 1, 1), Date(2013, 1, 1))
define Closed = interval[Date(2012, 1, 1), Date(2013, 1, 1)]
###

module.exports.Interval = {
   "library" : {
      "identifier" : {
         "id" : "TestSnippet",
         "version" : "1"
      },
      "schemaIdentifier" : {
         "id" : "urn:hl7-org:elm",
         "version" : "r1"
      },
      "usings" : {
         "def" : [ {
            "localIdentifier" : "QUICK",
            "uri" : "http://org.hl7.fhir"
         } ]
      },
      "statements" : {
         "def" : [ {
            "name" : "Patient",
            "context" : "PATIENT",
            "expression" : {
               "type" : "SingletonOf",
               "operand" : {
                  "dataType" : "{http://org.hl7.fhir}Patient",
                  "type" : "Retrieve"
               }
            }
         }, {
            "name" : "Open",
            "context" : "PATIENT",
            "expression" : {
               "lowClosed" : false,
               "highClosed" : false,
               "type" : "Interval",
               "low" : {
                  "name" : "Date",
                  "type" : "FunctionRef",
                  "operand" : [ {
                     "valueType" : "{http://www.w3.org/2001/XMLSchema}int",
                     "value" : "2012",
                     "type" : "Literal"
                  }, {
                     "valueType" : "{http://www.w3.org/2001/XMLSchema}int",
                     "value" : "1",
                     "type" : "Literal"
                  }, {
                     "valueType" : "{http://www.w3.org/2001/XMLSchema}int",
                     "value" : "1",
                     "type" : "Literal"
                  } ]
               },
               "high" : {
                  "name" : "Date",
                  "type" : "FunctionRef",
                  "operand" : [ {
                     "valueType" : "{http://www.w3.org/2001/XMLSchema}int",
                     "value" : "2013",
                     "type" : "Literal"
                  }, {
                     "valueType" : "{http://www.w3.org/2001/XMLSchema}int",
                     "value" : "1",
                     "type" : "Literal"
                  }, {
                     "valueType" : "{http://www.w3.org/2001/XMLSchema}int",
                     "value" : "1",
                     "type" : "Literal"
                  } ]
               }
            }
         }, {
            "name" : "LeftOpen",
            "context" : "PATIENT",
            "expression" : {
               "lowClosed" : false,
               "highClosed" : true,
               "type" : "Interval",
               "low" : {
                  "name" : "Date",
                  "type" : "FunctionRef",
                  "operand" : [ {
                     "valueType" : "{http://www.w3.org/2001/XMLSchema}int",
                     "value" : "2012",
                     "type" : "Literal"
                  }, {
                     "valueType" : "{http://www.w3.org/2001/XMLSchema}int",
                     "value" : "1",
                     "type" : "Literal"
                  }, {
                     "valueType" : "{http://www.w3.org/2001/XMLSchema}int",
                     "value" : "1",
                     "type" : "Literal"
                  } ]
               },
               "high" : {
                  "name" : "Date",
                  "type" : "FunctionRef",
                  "operand" : [ {
                     "valueType" : "{http://www.w3.org/2001/XMLSchema}int",
                     "value" : "2013",
                     "type" : "Literal"
                  }, {
                     "valueType" : "{http://www.w3.org/2001/XMLSchema}int",
                     "value" : "1",
                     "type" : "Literal"
                  }, {
                     "valueType" : "{http://www.w3.org/2001/XMLSchema}int",
                     "value" : "1",
                     "type" : "Literal"
                  } ]
               }
            }
         }, {
            "name" : "RightOpen",
            "context" : "PATIENT",
            "expression" : {
               "lowClosed" : true,
               "highClosed" : false,
               "type" : "Interval",
               "low" : {
                  "name" : "Date",
                  "type" : "FunctionRef",
                  "operand" : [ {
                     "valueType" : "{http://www.w3.org/2001/XMLSchema}int",
                     "value" : "2012",
                     "type" : "Literal"
                  }, {
                     "valueType" : "{http://www.w3.org/2001/XMLSchema}int",
                     "value" : "1",
                     "type" : "Literal"
                  }, {
                     "valueType" : "{http://www.w3.org/2001/XMLSchema}int",
                     "value" : "1",
                     "type" : "Literal"
                  } ]
               },
               "high" : {
                  "name" : "Date",
                  "type" : "FunctionRef",
                  "operand" : [ {
                     "valueType" : "{http://www.w3.org/2001/XMLSchema}int",
                     "value" : "2013",
                     "type" : "Literal"
                  }, {
                     "valueType" : "{http://www.w3.org/2001/XMLSchema}int",
                     "value" : "1",
                     "type" : "Literal"
                  }, {
                     "valueType" : "{http://www.w3.org/2001/XMLSchema}int",
                     "value" : "1",
                     "type" : "Literal"
                  } ]
               }
            }
         }, {
            "name" : "Closed",
            "context" : "PATIENT",
            "expression" : {
               "lowClosed" : true,
               "highClosed" : true,
               "type" : "Interval",
               "low" : {
                  "name" : "Date",
                  "type" : "FunctionRef",
                  "operand" : [ {
                     "valueType" : "{http://www.w3.org/2001/XMLSchema}int",
                     "value" : "2012",
                     "type" : "Literal"
                  }, {
                     "valueType" : "{http://www.w3.org/2001/XMLSchema}int",
                     "value" : "1",
                     "type" : "Literal"
                  }, {
                     "valueType" : "{http://www.w3.org/2001/XMLSchema}int",
                     "value" : "1",
                     "type" : "Literal"
                  } ]
               },
               "high" : {
                  "name" : "Date",
                  "type" : "FunctionRef",
                  "operand" : [ {
                     "valueType" : "{http://www.w3.org/2001/XMLSchema}int",
                     "value" : "2013",
                     "type" : "Literal"
                  }, {
                     "valueType" : "{http://www.w3.org/2001/XMLSchema}int",
                     "value" : "1",
                     "type" : "Literal"
                  }, {
                     "valueType" : "{http://www.w3.org/2001/XMLSchema}int",
                     "value" : "1",
                     "type" : "Literal"
                  } ]
               }
            }
         } ]
      }
   }
}

### Greater
library TestSnippet version '1'
using QUICK
context PATIENT
define AGtB_Int = 5 > 4
define AEqB_Int = 5 > 5
define ALtB_Int = 5 > 6
###

module.exports.Greater = {
   "library" : {
      "identifier" : {
         "id" : "TestSnippet",
         "version" : "1"
      },
      "schemaIdentifier" : {
         "id" : "urn:hl7-org:elm",
         "version" : "r1"
      },
      "usings" : {
         "def" : [ {
            "localIdentifier" : "QUICK",
            "uri" : "http://org.hl7.fhir"
         } ]
      },
      "statements" : {
         "def" : [ {
            "name" : "Patient",
            "context" : "PATIENT",
            "expression" : {
               "type" : "SingletonOf",
               "operand" : {
                  "dataType" : "{http://org.hl7.fhir}Patient",
                  "type" : "Retrieve"
               }
            }
         }, {
            "name" : "AGtB_Int",
            "context" : "PATIENT",
            "expression" : {
               "type" : "Greater",
               "operand" : [ {
                  "valueType" : "{http://www.w3.org/2001/XMLSchema}int",
                  "value" : "5",
                  "type" : "Literal"
               }, {
                  "valueType" : "{http://www.w3.org/2001/XMLSchema}int",
                  "value" : "4",
                  "type" : "Literal"
               } ]
            }
         }, {
            "name" : "AEqB_Int",
            "context" : "PATIENT",
            "expression" : {
               "type" : "Greater",
               "operand" : [ {
                  "valueType" : "{http://www.w3.org/2001/XMLSchema}int",
                  "value" : "5",
                  "type" : "Literal"
               }, {
                  "valueType" : "{http://www.w3.org/2001/XMLSchema}int",
                  "value" : "5",
                  "type" : "Literal"
               } ]
            }
         }, {
            "name" : "ALtB_Int",
            "context" : "PATIENT",
            "expression" : {
               "type" : "Greater",
               "operand" : [ {
                  "valueType" : "{http://www.w3.org/2001/XMLSchema}int",
                  "value" : "5",
                  "type" : "Literal"
               }, {
                  "valueType" : "{http://www.w3.org/2001/XMLSchema}int",
                  "value" : "6",
                  "type" : "Literal"
               } ]
            }
         } ]
      }
   }
}

### GreaterOrEqual
library TestSnippet version '1'
using QUICK
context PATIENT
define AGtB_Int = 5 >= 4
define AEqB_Int = 5 >= 5
define ALtB_Int = 5 >= 6
###

module.exports.GreaterOrEqual = {
   "library" : {
      "identifier" : {
         "id" : "TestSnippet",
         "version" : "1"
      },
      "schemaIdentifier" : {
         "id" : "urn:hl7-org:elm",
         "version" : "r1"
      },
      "usings" : {
         "def" : [ {
            "localIdentifier" : "QUICK",
            "uri" : "http://org.hl7.fhir"
         } ]
      },
      "statements" : {
         "def" : [ {
            "name" : "Patient",
            "context" : "PATIENT",
            "expression" : {
               "type" : "SingletonOf",
               "operand" : {
                  "dataType" : "{http://org.hl7.fhir}Patient",
                  "type" : "Retrieve"
               }
            }
         }, {
            "name" : "AGtB_Int",
            "context" : "PATIENT",
            "expression" : {
               "type" : "GreaterOrEqual",
               "operand" : [ {
                  "valueType" : "{http://www.w3.org/2001/XMLSchema}int",
                  "value" : "5",
                  "type" : "Literal"
               }, {
                  "valueType" : "{http://www.w3.org/2001/XMLSchema}int",
                  "value" : "4",
                  "type" : "Literal"
               } ]
            }
         }, {
            "name" : "AEqB_Int",
            "context" : "PATIENT",
            "expression" : {
               "type" : "GreaterOrEqual",
               "operand" : [ {
                  "valueType" : "{http://www.w3.org/2001/XMLSchema}int",
                  "value" : "5",
                  "type" : "Literal"
               }, {
                  "valueType" : "{http://www.w3.org/2001/XMLSchema}int",
                  "value" : "5",
                  "type" : "Literal"
               } ]
            }
         }, {
            "name" : "ALtB_Int",
            "context" : "PATIENT",
            "expression" : {
               "type" : "GreaterOrEqual",
               "operand" : [ {
                  "valueType" : "{http://www.w3.org/2001/XMLSchema}int",
                  "value" : "5",
                  "type" : "Literal"
               }, {
                  "valueType" : "{http://www.w3.org/2001/XMLSchema}int",
                  "value" : "6",
                  "type" : "Literal"
               } ]
            }
         } ]
      }
   }
}

### Equal
library TestSnippet version '1'
using QUICK
context PATIENT
define AGtB_Int = 5 = 4
define AEqB_Int = 5 = 5
define ALtB_Int = 5 = 6
###

module.exports.Equal = {
   "library" : {
      "identifier" : {
         "id" : "TestSnippet",
         "version" : "1"
      },
      "schemaIdentifier" : {
         "id" : "urn:hl7-org:elm",
         "version" : "r1"
      },
      "usings" : {
         "def" : [ {
            "localIdentifier" : "QUICK",
            "uri" : "http://org.hl7.fhir"
         } ]
      },
      "statements" : {
         "def" : [ {
            "name" : "Patient",
            "context" : "PATIENT",
            "expression" : {
               "type" : "SingletonOf",
               "operand" : {
                  "dataType" : "{http://org.hl7.fhir}Patient",
                  "type" : "Retrieve"
               }
            }
         }, {
            "name" : "AGtB_Int",
            "context" : "PATIENT",
            "expression" : {
               "type" : "Equal",
               "operand" : [ {
                  "valueType" : "{http://www.w3.org/2001/XMLSchema}int",
                  "value" : "5",
                  "type" : "Literal"
               }, {
                  "valueType" : "{http://www.w3.org/2001/XMLSchema}int",
                  "value" : "4",
                  "type" : "Literal"
               } ]
            }
         }, {
            "name" : "AEqB_Int",
            "context" : "PATIENT",
            "expression" : {
               "type" : "Equal",
               "operand" : [ {
                  "valueType" : "{http://www.w3.org/2001/XMLSchema}int",
                  "value" : "5",
                  "type" : "Literal"
               }, {
                  "valueType" : "{http://www.w3.org/2001/XMLSchema}int",
                  "value" : "5",
                  "type" : "Literal"
               } ]
            }
         }, {
            "name" : "ALtB_Int",
            "context" : "PATIENT",
            "expression" : {
               "type" : "Equal",
               "operand" : [ {
                  "valueType" : "{http://www.w3.org/2001/XMLSchema}int",
                  "value" : "5",
                  "type" : "Literal"
               }, {
                  "valueType" : "{http://www.w3.org/2001/XMLSchema}int",
                  "value" : "6",
                  "type" : "Literal"
               } ]
            }
         } ]
      }
   }
}

### LessOrEqual
library TestSnippet version '1'
using QUICK
context PATIENT
define AGtB_Int = 5 <= 4
define AEqB_Int = 5 <= 5
define ALtB_Int = 5 <= 6
###

module.exports.LessOrEqual = {
   "library" : {
      "identifier" : {
         "id" : "TestSnippet",
         "version" : "1"
      },
      "schemaIdentifier" : {
         "id" : "urn:hl7-org:elm",
         "version" : "r1"
      },
      "usings" : {
         "def" : [ {
            "localIdentifier" : "QUICK",
            "uri" : "http://org.hl7.fhir"
         } ]
      },
      "statements" : {
         "def" : [ {
            "name" : "Patient",
            "context" : "PATIENT",
            "expression" : {
               "type" : "SingletonOf",
               "operand" : {
                  "dataType" : "{http://org.hl7.fhir}Patient",
                  "type" : "Retrieve"
               }
            }
         }, {
            "name" : "AGtB_Int",
            "context" : "PATIENT",
            "expression" : {
               "type" : "LessOrEqual",
               "operand" : [ {
                  "valueType" : "{http://www.w3.org/2001/XMLSchema}int",
                  "value" : "5",
                  "type" : "Literal"
               }, {
                  "valueType" : "{http://www.w3.org/2001/XMLSchema}int",
                  "value" : "4",
                  "type" : "Literal"
               } ]
            }
         }, {
            "name" : "AEqB_Int",
            "context" : "PATIENT",
            "expression" : {
               "type" : "LessOrEqual",
               "operand" : [ {
                  "valueType" : "{http://www.w3.org/2001/XMLSchema}int",
                  "value" : "5",
                  "type" : "Literal"
               }, {
                  "valueType" : "{http://www.w3.org/2001/XMLSchema}int",
                  "value" : "5",
                  "type" : "Literal"
               } ]
            }
         }, {
            "name" : "ALtB_Int",
            "context" : "PATIENT",
            "expression" : {
               "type" : "LessOrEqual",
               "operand" : [ {
                  "valueType" : "{http://www.w3.org/2001/XMLSchema}int",
                  "value" : "5",
                  "type" : "Literal"
               }, {
                  "valueType" : "{http://www.w3.org/2001/XMLSchema}int",
                  "value" : "6",
                  "type" : "Literal"
               } ]
            }
         } ]
      }
   }
}

### Less
library TestSnippet version '1'
using QUICK
context PATIENT
define AGtB_Int = 5 < 4
define AEqB_Int = 5 < 5
define ALtB_Int = 5 < 6
###

module.exports.Less = {
   "library" : {
      "identifier" : {
         "id" : "TestSnippet",
         "version" : "1"
      },
      "schemaIdentifier" : {
         "id" : "urn:hl7-org:elm",
         "version" : "r1"
      },
      "usings" : {
         "def" : [ {
            "localIdentifier" : "QUICK",
            "uri" : "http://org.hl7.fhir"
         } ]
      },
      "statements" : {
         "def" : [ {
            "name" : "Patient",
            "context" : "PATIENT",
            "expression" : {
               "type" : "SingletonOf",
               "operand" : {
                  "dataType" : "{http://org.hl7.fhir}Patient",
                  "type" : "Retrieve"
               }
            }
         }, {
            "name" : "AGtB_Int",
            "context" : "PATIENT",
            "expression" : {
               "type" : "Less",
               "operand" : [ {
                  "valueType" : "{http://www.w3.org/2001/XMLSchema}int",
                  "value" : "5",
                  "type" : "Literal"
               }, {
                  "valueType" : "{http://www.w3.org/2001/XMLSchema}int",
                  "value" : "4",
                  "type" : "Literal"
               } ]
            }
         }, {
            "name" : "AEqB_Int",
            "context" : "PATIENT",
            "expression" : {
               "type" : "Less",
               "operand" : [ {
                  "valueType" : "{http://www.w3.org/2001/XMLSchema}int",
                  "value" : "5",
                  "type" : "Literal"
               }, {
                  "valueType" : "{http://www.w3.org/2001/XMLSchema}int",
                  "value" : "5",
                  "type" : "Literal"
               } ]
            }
         }, {
            "name" : "ALtB_Int",
            "context" : "PATIENT",
            "expression" : {
               "type" : "Less",
               "operand" : [ {
                  "valueType" : "{http://www.w3.org/2001/XMLSchema}int",
                  "value" : "5",
                  "type" : "Literal"
               }, {
                  "valueType" : "{http://www.w3.org/2001/XMLSchema}int",
                  "value" : "6",
                  "type" : "Literal"
               } ]
            }
         } ]
      }
   }
}

### List
library TestSnippet version '1'
using QUICK
context PATIENT
define Three = 1 + 2
define IntList = { 9, 7, 8 }
define StringList = { 'a', 'bee', 'see' }
define MixedList = { 1, 'two', Three }
define EmptyList = {}
###

module.exports.List = {
   "library" : {
      "identifier" : {
         "id" : "TestSnippet",
         "version" : "1"
      },
      "schemaIdentifier" : {
         "id" : "urn:hl7-org:elm",
         "version" : "r1"
      },
      "usings" : {
         "def" : [ {
            "localIdentifier" : "QUICK",
            "uri" : "http://org.hl7.fhir"
         } ]
      },
      "statements" : {
         "def" : [ {
            "name" : "Patient",
            "context" : "PATIENT",
            "expression" : {
               "type" : "SingletonOf",
               "operand" : {
                  "dataType" : "{http://org.hl7.fhir}Patient",
                  "type" : "Retrieve"
               }
            }
         }, {
            "name" : "Three",
            "context" : "PATIENT",
            "expression" : {
               "type" : "Add",
               "operand" : [ {
                  "valueType" : "{http://www.w3.org/2001/XMLSchema}int",
                  "value" : "1",
                  "type" : "Literal"
               }, {
                  "valueType" : "{http://www.w3.org/2001/XMLSchema}int",
                  "value" : "2",
                  "type" : "Literal"
               } ]
            }
         }, {
            "name" : "IntList",
            "context" : "PATIENT",
            "expression" : {
               "type" : "List",
               "element" : [ {
                  "valueType" : "{http://www.w3.org/2001/XMLSchema}int",
                  "value" : "9",
                  "type" : "Literal"
               }, {
                  "valueType" : "{http://www.w3.org/2001/XMLSchema}int",
                  "value" : "7",
                  "type" : "Literal"
               }, {
                  "valueType" : "{http://www.w3.org/2001/XMLSchema}int",
                  "value" : "8",
                  "type" : "Literal"
               } ]
            }
         }, {
            "name" : "StringList",
            "context" : "PATIENT",
            "expression" : {
               "type" : "List",
               "element" : [ {
                  "valueType" : "{http://www.w3.org/2001/XMLSchema}string",
                  "value" : "a",
                  "type" : "Literal"
               }, {
                  "valueType" : "{http://www.w3.org/2001/XMLSchema}string",
                  "value" : "bee",
                  "type" : "Literal"
               }, {
                  "valueType" : "{http://www.w3.org/2001/XMLSchema}string",
                  "value" : "see",
                  "type" : "Literal"
               } ]
            }
         }, {
            "name" : "MixedList",
            "context" : "PATIENT",
            "expression" : {
               "type" : "List",
               "element" : [ {
                  "valueType" : "{http://www.w3.org/2001/XMLSchema}int",
                  "value" : "1",
                  "type" : "Literal"
               }, {
                  "valueType" : "{http://www.w3.org/2001/XMLSchema}string",
                  "value" : "two",
                  "type" : "Literal"
               }, {
                  "name" : "Three",
                  "type" : "ExpressionRef"
               } ]
            }
         }, {
            "name" : "EmptyList",
            "context" : "PATIENT",
            "expression" : {
               "type" : "List"
            }
         } ]
      }
   }
}

### Exists
library TestSnippet version '1'
using QUICK
context PATIENT
define EmptyList = exists ({})
define FullList = exists ({ 1, 2, 3 })
###

module.exports.Exists = {
   "library" : {
      "identifier" : {
         "id" : "TestSnippet",
         "version" : "1"
      },
      "schemaIdentifier" : {
         "id" : "urn:hl7-org:elm",
         "version" : "r1"
      },
      "usings" : {
         "def" : [ {
            "localIdentifier" : "QUICK",
            "uri" : "http://org.hl7.fhir"
         } ]
      },
      "statements" : {
         "def" : [ {
            "name" : "Patient",
            "context" : "PATIENT",
            "expression" : {
               "type" : "SingletonOf",
               "operand" : {
                  "dataType" : "{http://org.hl7.fhir}Patient",
                  "type" : "Retrieve"
               }
            }
         }, {
            "name" : "EmptyList",
            "context" : "PATIENT",
            "expression" : {
               "type" : "Exists",
               "operand" : {
                  "type" : "List"
               }
            }
         }, {
            "name" : "FullList",
            "context" : "PATIENT",
            "expression" : {
               "type" : "Exists",
               "operand" : {
                  "type" : "List",
                  "element" : [ {
                     "valueType" : "{http://www.w3.org/2001/XMLSchema}int",
                     "value" : "1",
                     "type" : "Literal"
                  }, {
                     "valueType" : "{http://www.w3.org/2001/XMLSchema}int",
                     "value" : "2",
                     "type" : "Literal"
                  }, {
                     "valueType" : "{http://www.w3.org/2001/XMLSchema}int",
                     "value" : "3",
                     "type" : "Literal"
                  } ]
               }
            }
         } ]
      }
   }
}

### Start
library TestSnippet version '1'
using QUICK
context PATIENT
define Foo = start of interval[Date(2012, 1, 1), Date(2013, 1, 1)]
###

module.exports.Start = {
   "library" : {
      "identifier" : {
         "id" : "TestSnippet",
         "version" : "1"
      },
      "schemaIdentifier" : {
         "id" : "urn:hl7-org:elm",
         "version" : "r1"
      },
      "usings" : {
         "def" : [ {
            "localIdentifier" : "QUICK",
            "uri" : "http://org.hl7.fhir"
         } ]
      },
      "statements" : {
         "def" : [ {
            "name" : "Patient",
            "context" : "PATIENT",
            "expression" : {
               "type" : "SingletonOf",
               "operand" : {
                  "dataType" : "{http://org.hl7.fhir}Patient",
                  "type" : "Retrieve"
               }
            }
         }, {
            "name" : "Foo",
            "context" : "PATIENT",
            "expression" : {
               "type" : "Start",
               "operand" : {
                  "lowClosed" : true,
                  "highClosed" : true,
                  "type" : "Interval",
                  "low" : {
                     "name" : "Date",
                     "type" : "FunctionRef",
                     "operand" : [ {
                        "valueType" : "{http://www.w3.org/2001/XMLSchema}int",
                        "value" : "2012",
                        "type" : "Literal"
                     }, {
                        "valueType" : "{http://www.w3.org/2001/XMLSchema}int",
                        "value" : "1",
                        "type" : "Literal"
                     }, {
                        "valueType" : "{http://www.w3.org/2001/XMLSchema}int",
                        "value" : "1",
                        "type" : "Literal"
                     } ]
                  },
                  "high" : {
                     "name" : "Date",
                     "type" : "FunctionRef",
                     "operand" : [ {
                        "valueType" : "{http://www.w3.org/2001/XMLSchema}int",
                        "value" : "2013",
                        "type" : "Literal"
                     }, {
                        "valueType" : "{http://www.w3.org/2001/XMLSchema}int",
                        "value" : "1",
                        "type" : "Literal"
                     }, {
                        "valueType" : "{http://www.w3.org/2001/XMLSchema}int",
                        "value" : "1",
                        "type" : "Literal"
                     } ]
                  }
               }
            }
         } ]
      }
   }
}

### InList
library TestSnippet version '1'
using QUICK
context PATIENT
define IsIn = 4 in { 3, 4, 5 }
define IsNotIn = 4 in { 3, 5, 6 }
###

module.exports.InList = {
   "library" : {
      "identifier" : {
         "id" : "TestSnippet",
         "version" : "1"
      },
      "schemaIdentifier" : {
         "id" : "urn:hl7-org:elm",
         "version" : "r1"
      },
      "usings" : {
         "def" : [ {
            "localIdentifier" : "QUICK",
            "uri" : "http://org.hl7.fhir"
         } ]
      },
      "statements" : {
         "def" : [ {
            "name" : "Patient",
            "context" : "PATIENT",
            "expression" : {
               "type" : "SingletonOf",
               "operand" : {
                  "dataType" : "{http://org.hl7.fhir}Patient",
                  "type" : "Retrieve"
               }
            }
         }, {
            "name" : "IsIn",
            "context" : "PATIENT",
            "expression" : {
               "type" : "In",
               "operand" : [ {
                  "valueType" : "{http://www.w3.org/2001/XMLSchema}int",
                  "value" : "4",
                  "type" : "Literal"
               }, {
                  "type" : "List",
                  "element" : [ {
                     "valueType" : "{http://www.w3.org/2001/XMLSchema}int",
                     "value" : "3",
                     "type" : "Literal"
                  }, {
                     "valueType" : "{http://www.w3.org/2001/XMLSchema}int",
                     "value" : "4",
                     "type" : "Literal"
                  }, {
                     "valueType" : "{http://www.w3.org/2001/XMLSchema}int",
                     "value" : "5",
                     "type" : "Literal"
                  } ]
               } ]
            }
         }, {
            "name" : "IsNotIn",
            "context" : "PATIENT",
            "expression" : {
               "type" : "In",
               "operand" : [ {
                  "valueType" : "{http://www.w3.org/2001/XMLSchema}int",
                  "value" : "4",
                  "type" : "Literal"
               }, {
                  "type" : "List",
                  "element" : [ {
                     "valueType" : "{http://www.w3.org/2001/XMLSchema}int",
                     "value" : "3",
                     "type" : "Literal"
                  }, {
                     "valueType" : "{http://www.w3.org/2001/XMLSchema}int",
                     "value" : "5",
                     "type" : "Literal"
                  }, {
                     "valueType" : "{http://www.w3.org/2001/XMLSchema}int",
                     "value" : "6",
                     "type" : "Literal"
                  } ]
               } ]
            }
         } ]
      }
   }
}

### InValueSet
library TestSnippet version '1'
using QUICK
context PATIENT
define "Female" = ValueSet('2.16.840.1.113883.3.560.100.2')
define "Versioned Female" = ValueSet('2.16.840.1.113883.3.560.100.2', '20121025')
define String = 'F' in "Female"
define StringInVersionedValueSet = 'F' in "Versioned Female"
define ShortCode = Code('F') in "Female"
define MediumCode = Code('F', '2.16.840.1.113883.18.2') in "Female"
define LongCode = Code('F', '2.16.840.1.113883.18.2', 'HL7V2.5') in "Female"
define WrongString = 'M' in "Female"
define WrongStringInVersionedValueSet = 'M' in "Versioned Female"
define WrongShortCode = Code('M') in "Female"
define WrongMediumCode = Code('F', '3.16.840.1.113883.18.2') in "Female"
define WrongLongCode = Code('F', '2.16.840.1.113883.18.2', 'HL7V2.6') in "Female"
###

module.exports.InValueSet = {
   "library" : {
      "identifier" : {
         "id" : "TestSnippet",
         "version" : "1"
      },
      "schemaIdentifier" : {
         "id" : "urn:hl7-org:elm",
         "version" : "r1"
      },
      "usings" : {
         "def" : [ {
            "localIdentifier" : "QUICK",
            "uri" : "http://org.hl7.fhir"
         } ]
      },
      "statements" : {
         "def" : [ {
            "name" : "Patient",
            "context" : "PATIENT",
            "expression" : {
               "type" : "SingletonOf",
               "operand" : {
                  "dataType" : "{http://org.hl7.fhir}Patient",
                  "type" : "Retrieve"
               }
            }
         }, {
            "name" : "Female",
            "context" : "PATIENT",
            "expression" : {
               "name" : "ValueSet",
               "type" : "FunctionRef",
               "operand" : [ {
                  "valueType" : "{http://www.w3.org/2001/XMLSchema}string",
                  "value" : "2.16.840.1.113883.3.560.100.2",
                  "type" : "Literal"
               } ]
            }
         }, {
            "name" : "Versioned Female",
            "context" : "PATIENT",
            "expression" : {
               "name" : "ValueSet",
               "type" : "FunctionRef",
               "operand" : [ {
                  "valueType" : "{http://www.w3.org/2001/XMLSchema}string",
                  "value" : "2.16.840.1.113883.3.560.100.2",
                  "type" : "Literal"
               }, {
                  "valueType" : "{http://www.w3.org/2001/XMLSchema}string",
                  "value" : "20121025",
                  "type" : "Literal"
               } ]
            }
         }, {
            "name" : "String",
            "context" : "PATIENT",
            "expression" : {
               "type" : "In",
               "operand" : [ {
                  "valueType" : "{http://www.w3.org/2001/XMLSchema}string",
                  "value" : "F",
                  "type" : "Literal"
               }, {
                  "name" : "Female",
                  "type" : "ExpressionRef"
               } ]
            }
         }, {
            "name" : "StringInVersionedValueSet",
            "context" : "PATIENT",
            "expression" : {
               "type" : "In",
               "operand" : [ {
                  "valueType" : "{http://www.w3.org/2001/XMLSchema}string",
                  "value" : "F",
                  "type" : "Literal"
               }, {
                  "name" : "Versioned Female",
                  "type" : "ExpressionRef"
               } ]
            }
         }, {
            "name" : "ShortCode",
            "context" : "PATIENT",
            "expression" : {
               "type" : "In",
               "operand" : [ {
                  "name" : "Code",
                  "type" : "FunctionRef",
                  "operand" : [ {
                     "valueType" : "{http://www.w3.org/2001/XMLSchema}string",
                     "value" : "F",
                     "type" : "Literal"
                  } ]
               }, {
                  "name" : "Female",
                  "type" : "ExpressionRef"
               } ]
            }
         }, {
            "name" : "MediumCode",
            "context" : "PATIENT",
            "expression" : {
               "type" : "In",
               "operand" : [ {
                  "name" : "Code",
                  "type" : "FunctionRef",
                  "operand" : [ {
                     "valueType" : "{http://www.w3.org/2001/XMLSchema}string",
                     "value" : "F",
                     "type" : "Literal"
                  }, {
                     "valueType" : "{http://www.w3.org/2001/XMLSchema}string",
                     "value" : "2.16.840.1.113883.18.2",
                     "type" : "Literal"
                  } ]
               }, {
                  "name" : "Female",
                  "type" : "ExpressionRef"
               } ]
            }
         }, {
            "name" : "LongCode",
            "context" : "PATIENT",
            "expression" : {
               "type" : "In",
               "operand" : [ {
                  "name" : "Code",
                  "type" : "FunctionRef",
                  "operand" : [ {
                     "valueType" : "{http://www.w3.org/2001/XMLSchema}string",
                     "value" : "F",
                     "type" : "Literal"
                  }, {
                     "valueType" : "{http://www.w3.org/2001/XMLSchema}string",
                     "value" : "2.16.840.1.113883.18.2",
                     "type" : "Literal"
                  }, {
                     "valueType" : "{http://www.w3.org/2001/XMLSchema}string",
                     "value" : "HL7V2.5",
                     "type" : "Literal"
                  } ]
               }, {
                  "name" : "Female",
                  "type" : "ExpressionRef"
               } ]
            }
         }, {
            "name" : "WrongString",
            "context" : "PATIENT",
            "expression" : {
               "type" : "In",
               "operand" : [ {
                  "valueType" : "{http://www.w3.org/2001/XMLSchema}string",
                  "value" : "M",
                  "type" : "Literal"
               }, {
                  "name" : "Female",
                  "type" : "ExpressionRef"
               } ]
            }
         }, {
            "name" : "WrongStringInVersionedValueSet",
            "context" : "PATIENT",
            "expression" : {
               "type" : "In",
               "operand" : [ {
                  "valueType" : "{http://www.w3.org/2001/XMLSchema}string",
                  "value" : "M",
                  "type" : "Literal"
               }, {
                  "name" : "Versioned Female",
                  "type" : "ExpressionRef"
               } ]
            }
         }, {
            "name" : "WrongShortCode",
            "context" : "PATIENT",
            "expression" : {
               "type" : "In",
               "operand" : [ {
                  "name" : "Code",
                  "type" : "FunctionRef",
                  "operand" : [ {
                     "valueType" : "{http://www.w3.org/2001/XMLSchema}string",
                     "value" : "M",
                     "type" : "Literal"
                  } ]
               }, {
                  "name" : "Female",
                  "type" : "ExpressionRef"
               } ]
            }
         }, {
            "name" : "WrongMediumCode",
            "context" : "PATIENT",
            "expression" : {
               "type" : "In",
               "operand" : [ {
                  "name" : "Code",
                  "type" : "FunctionRef",
                  "operand" : [ {
                     "valueType" : "{http://www.w3.org/2001/XMLSchema}string",
                     "value" : "F",
                     "type" : "Literal"
                  }, {
                     "valueType" : "{http://www.w3.org/2001/XMLSchema}string",
                     "value" : "3.16.840.1.113883.18.2",
                     "type" : "Literal"
                  } ]
               }, {
                  "name" : "Female",
                  "type" : "ExpressionRef"
               } ]
            }
         }, {
            "name" : "WrongLongCode",
            "context" : "PATIENT",
            "expression" : {
               "type" : "In",
               "operand" : [ {
                  "name" : "Code",
                  "type" : "FunctionRef",
                  "operand" : [ {
                     "valueType" : "{http://www.w3.org/2001/XMLSchema}string",
                     "value" : "F",
                     "type" : "Literal"
                  }, {
                     "valueType" : "{http://www.w3.org/2001/XMLSchema}string",
                     "value" : "2.16.840.1.113883.18.2",
                     "type" : "Literal"
                  }, {
                     "valueType" : "{http://www.w3.org/2001/XMLSchema}string",
                     "value" : "HL7V2.6",
                     "type" : "Literal"
                  } ]
               }, {
                  "name" : "Female",
                  "type" : "ExpressionRef"
               } ]
            }
         } ]
      }
   }
}

### InValueSetFunction
library TestSnippet version '1'
using QUICK
context PATIENT
define "Female" = ValueSet('2.16.840.1.113883.3.560.100.2')
define "Versioned Female" = ValueSet('2.16.840.1.113883.3.560.100.2', '20121025')
define String = InValueSet('F', '2.16.840.1.113883.3.560.100.2')
define StringInVersionedValueSet = InValueSet('F', '2.16.840.1.113883.3.560.100.2', '20121025')
define ShortCode = InValueSet(Code('F'), '2.16.840.1.113883.3.560.100.2')
define MediumCode = InValueSet(Code('F', '2.16.840.1.113883.18.2'), '2.16.840.1.113883.3.560.100.2')
define LongCode = InValueSet(Code('F', '2.16.840.1.113883.18.2', 'HL7V2.5'), '2.16.840.1.113883.3.560.100.2')
define WrongString = InValueSet('M', '2.16.840.1.113883.3.560.100.2')
define WrongStringInVersionedValueSet = InValueSet('M', '2.16.840.1.113883.3.560.100.2', '20121025')
define WrongShortCode = InValueSet(Code('M'), '2.16.840.1.113883.3.560.100.2')
define WrongMediumCode = InValueSet(Code('F', '3.16.840.1.113883.18.2'), '2.16.840.1.113883.3.560.100.2')
define WrongLongCode = InValueSet(Code('F', '2.16.840.1.113883.18.2', 'HL7V2.6'), '2.16.840.1.113883.3.560.100.2')
###

module.exports.InValueSetFunction = {
   "library" : {
      "identifier" : {
         "id" : "TestSnippet",
         "version" : "1"
      },
      "schemaIdentifier" : {
         "id" : "urn:hl7-org:elm",
         "version" : "r1"
      },
      "usings" : {
         "def" : [ {
            "localIdentifier" : "QUICK",
            "uri" : "http://org.hl7.fhir"
         } ]
      },
      "statements" : {
         "def" : [ {
            "name" : "Patient",
            "context" : "PATIENT",
            "expression" : {
               "type" : "SingletonOf",
               "operand" : {
                  "dataType" : "{http://org.hl7.fhir}Patient",
                  "type" : "Retrieve"
               }
            }
         }, {
            "name" : "Female",
            "context" : "PATIENT",
            "expression" : {
               "name" : "ValueSet",
               "type" : "FunctionRef",
               "operand" : [ {
                  "valueType" : "{http://www.w3.org/2001/XMLSchema}string",
                  "value" : "2.16.840.1.113883.3.560.100.2",
                  "type" : "Literal"
               } ]
            }
         }, {
            "name" : "Versioned Female",
            "context" : "PATIENT",
            "expression" : {
               "name" : "ValueSet",
               "type" : "FunctionRef",
               "operand" : [ {
                  "valueType" : "{http://www.w3.org/2001/XMLSchema}string",
                  "value" : "2.16.840.1.113883.3.560.100.2",
                  "type" : "Literal"
               }, {
                  "valueType" : "{http://www.w3.org/2001/XMLSchema}string",
                  "value" : "20121025",
                  "type" : "Literal"
               } ]
            }
         }, {
            "name" : "String",
            "context" : "PATIENT",
            "expression" : {
               "name" : "InValueSet",
               "type" : "FunctionRef",
               "operand" : [ {
                  "valueType" : "{http://www.w3.org/2001/XMLSchema}string",
                  "value" : "F",
                  "type" : "Literal"
               }, {
                  "valueType" : "{http://www.w3.org/2001/XMLSchema}string",
                  "value" : "2.16.840.1.113883.3.560.100.2",
                  "type" : "Literal"
               } ]
            }
         }, {
            "name" : "StringInVersionedValueSet",
            "context" : "PATIENT",
            "expression" : {
               "name" : "InValueSet",
               "type" : "FunctionRef",
               "operand" : [ {
                  "valueType" : "{http://www.w3.org/2001/XMLSchema}string",
                  "value" : "F",
                  "type" : "Literal"
               }, {
                  "valueType" : "{http://www.w3.org/2001/XMLSchema}string",
                  "value" : "2.16.840.1.113883.3.560.100.2",
                  "type" : "Literal"
               }, {
                  "valueType" : "{http://www.w3.org/2001/XMLSchema}string",
                  "value" : "20121025",
                  "type" : "Literal"
               } ]
            }
         }, {
            "name" : "ShortCode",
            "context" : "PATIENT",
            "expression" : {
               "name" : "InValueSet",
               "type" : "FunctionRef",
               "operand" : [ {
                  "name" : "Code",
                  "type" : "FunctionRef",
                  "operand" : [ {
                     "valueType" : "{http://www.w3.org/2001/XMLSchema}string",
                     "value" : "F",
                     "type" : "Literal"
                  } ]
               }, {
                  "valueType" : "{http://www.w3.org/2001/XMLSchema}string",
                  "value" : "2.16.840.1.113883.3.560.100.2",
                  "type" : "Literal"
               } ]
            }
         }, {
            "name" : "MediumCode",
            "context" : "PATIENT",
            "expression" : {
               "name" : "InValueSet",
               "type" : "FunctionRef",
               "operand" : [ {
                  "name" : "Code",
                  "type" : "FunctionRef",
                  "operand" : [ {
                     "valueType" : "{http://www.w3.org/2001/XMLSchema}string",
                     "value" : "F",
                     "type" : "Literal"
                  }, {
                     "valueType" : "{http://www.w3.org/2001/XMLSchema}string",
                     "value" : "2.16.840.1.113883.18.2",
                     "type" : "Literal"
                  } ]
               }, {
                  "valueType" : "{http://www.w3.org/2001/XMLSchema}string",
                  "value" : "2.16.840.1.113883.3.560.100.2",
                  "type" : "Literal"
               } ]
            }
         }, {
            "name" : "LongCode",
            "context" : "PATIENT",
            "expression" : {
               "name" : "InValueSet",
               "type" : "FunctionRef",
               "operand" : [ {
                  "name" : "Code",
                  "type" : "FunctionRef",
                  "operand" : [ {
                     "valueType" : "{http://www.w3.org/2001/XMLSchema}string",
                     "value" : "F",
                     "type" : "Literal"
                  }, {
                     "valueType" : "{http://www.w3.org/2001/XMLSchema}string",
                     "value" : "2.16.840.1.113883.18.2",
                     "type" : "Literal"
                  }, {
                     "valueType" : "{http://www.w3.org/2001/XMLSchema}string",
                     "value" : "HL7V2.5",
                     "type" : "Literal"
                  } ]
               }, {
                  "valueType" : "{http://www.w3.org/2001/XMLSchema}string",
                  "value" : "2.16.840.1.113883.3.560.100.2",
                  "type" : "Literal"
               } ]
            }
         }, {
            "name" : "WrongString",
            "context" : "PATIENT",
            "expression" : {
               "name" : "InValueSet",
               "type" : "FunctionRef",
               "operand" : [ {
                  "valueType" : "{http://www.w3.org/2001/XMLSchema}string",
                  "value" : "M",
                  "type" : "Literal"
               }, {
                  "valueType" : "{http://www.w3.org/2001/XMLSchema}string",
                  "value" : "2.16.840.1.113883.3.560.100.2",
                  "type" : "Literal"
               } ]
            }
         }, {
            "name" : "WrongStringInVersionedValueSet",
            "context" : "PATIENT",
            "expression" : {
               "name" : "InValueSet",
               "type" : "FunctionRef",
               "operand" : [ {
                  "valueType" : "{http://www.w3.org/2001/XMLSchema}string",
                  "value" : "M",
                  "type" : "Literal"
               }, {
                  "valueType" : "{http://www.w3.org/2001/XMLSchema}string",
                  "value" : "2.16.840.1.113883.3.560.100.2",
                  "type" : "Literal"
               }, {
                  "valueType" : "{http://www.w3.org/2001/XMLSchema}string",
                  "value" : "20121025",
                  "type" : "Literal"
               } ]
            }
         }, {
            "name" : "WrongShortCode",
            "context" : "PATIENT",
            "expression" : {
               "name" : "InValueSet",
               "type" : "FunctionRef",
               "operand" : [ {
                  "name" : "Code",
                  "type" : "FunctionRef",
                  "operand" : [ {
                     "valueType" : "{http://www.w3.org/2001/XMLSchema}string",
                     "value" : "M",
                     "type" : "Literal"
                  } ]
               }, {
                  "valueType" : "{http://www.w3.org/2001/XMLSchema}string",
                  "value" : "2.16.840.1.113883.3.560.100.2",
                  "type" : "Literal"
               } ]
            }
         }, {
            "name" : "WrongMediumCode",
            "context" : "PATIENT",
            "expression" : {
               "name" : "InValueSet",
               "type" : "FunctionRef",
               "operand" : [ {
                  "name" : "Code",
                  "type" : "FunctionRef",
                  "operand" : [ {
                     "valueType" : "{http://www.w3.org/2001/XMLSchema}string",
                     "value" : "F",
                     "type" : "Literal"
                  }, {
                     "valueType" : "{http://www.w3.org/2001/XMLSchema}string",
                     "value" : "3.16.840.1.113883.18.2",
                     "type" : "Literal"
                  } ]
               }, {
                  "valueType" : "{http://www.w3.org/2001/XMLSchema}string",
                  "value" : "2.16.840.1.113883.3.560.100.2",
                  "type" : "Literal"
               } ]
            }
         }, {
            "name" : "WrongLongCode",
            "context" : "PATIENT",
            "expression" : {
               "name" : "InValueSet",
               "type" : "FunctionRef",
               "operand" : [ {
                  "name" : "Code",
                  "type" : "FunctionRef",
                  "operand" : [ {
                     "valueType" : "{http://www.w3.org/2001/XMLSchema}string",
                     "value" : "F",
                     "type" : "Literal"
                  }, {
                     "valueType" : "{http://www.w3.org/2001/XMLSchema}string",
                     "value" : "2.16.840.1.113883.18.2",
                     "type" : "Literal"
                  }, {
                     "valueType" : "{http://www.w3.org/2001/XMLSchema}string",
                     "value" : "HL7V2.6",
                     "type" : "Literal"
                  } ]
               }, {
                  "valueType" : "{http://www.w3.org/2001/XMLSchema}string",
                  "value" : "2.16.840.1.113883.3.560.100.2",
                  "type" : "Literal"
               } ]
            }
         } ]
      }
   }
}

### PatientPropertyInValueSet
library TestSnippet version '1'
using QUICK
context PATIENT
define "Female" = ValueSet('2.16.840.1.113883.3.560.100.2')
define IsFemale = gender in "Female Administrative Sex"
###

module.exports.PatientPropertyInValueSet = {
   "library" : {
      "identifier" : {
         "id" : "TestSnippet",
         "version" : "1"
      },
      "schemaIdentifier" : {
         "id" : "urn:hl7-org:elm",
         "version" : "r1"
      },
      "usings" : {
         "def" : [ {
            "localIdentifier" : "QUICK",
            "uri" : "http://org.hl7.fhir"
         } ]
      },
      "statements" : {
         "def" : [ {
            "name" : "Patient",
            "context" : "PATIENT",
            "expression" : {
               "type" : "SingletonOf",
               "operand" : {
                  "dataType" : "{http://org.hl7.fhir}Patient",
                  "type" : "Retrieve"
               }
            }
         }, {
            "name" : "Female",
            "context" : "PATIENT",
            "expression" : {
               "name" : "ValueSet",
               "type" : "FunctionRef",
               "operand" : [ {
                  "valueType" : "{http://www.w3.org/2001/XMLSchema}string",
                  "value" : "2.16.840.1.113883.3.560.100.2",
                  "type" : "Literal"
               } ]
            }
         }, {
            "name" : "IsFemale",
            "context" : "PATIENT",
            "expression" : {
               "type" : "In",
               "operand" : [ {
                  "name" : "gender",
                  "type" : "IdentifierRef"
               }, {
                  "name" : "Female Administrative Sex",
                  "type" : "IdentifierRef"
               } ]
            }
         } ]
      }
   }
}

### Union
library TestSnippet version '1'
using QUICK
context PATIENT
define OneToTen = {1, 2, 3, 4, 5} union {6, 7, 8, 9, 10}
define OneToFiveOverlapped = {1, 2, 3, 4} union {3, 4, 5}
define Disjoint = {1, 2} union {4, 5}
define NestedToFifteen = {1, 2, 3} union {4, 5, 6} union {7 ,8 , 9} union {10, 11, 12} union {13, 14, 15}
###

module.exports.Union = {
   "library" : {
      "identifier" : {
         "id" : "TestSnippet",
         "version" : "1"
      },
      "schemaIdentifier" : {
         "id" : "urn:hl7-org:elm",
         "version" : "r1"
      },
      "usings" : {
         "def" : [ {
            "localIdentifier" : "QUICK",
            "uri" : "http://org.hl7.fhir"
         } ]
      },
      "statements" : {
         "def" : [ {
            "name" : "Patient",
            "context" : "PATIENT",
            "expression" : {
               "type" : "SingletonOf",
               "operand" : {
                  "dataType" : "{http://org.hl7.fhir}Patient",
                  "type" : "Retrieve"
               }
            }
         }, {
            "name" : "OneToTen",
            "context" : "PATIENT",
            "expression" : {
               "type" : "Union",
               "operand" : [ {
                  "type" : "List",
                  "element" : [ {
                     "valueType" : "{http://www.w3.org/2001/XMLSchema}int",
                     "value" : "1",
                     "type" : "Literal"
                  }, {
                     "valueType" : "{http://www.w3.org/2001/XMLSchema}int",
                     "value" : "2",
                     "type" : "Literal"
                  }, {
                     "valueType" : "{http://www.w3.org/2001/XMLSchema}int",
                     "value" : "3",
                     "type" : "Literal"
                  }, {
                     "valueType" : "{http://www.w3.org/2001/XMLSchema}int",
                     "value" : "4",
                     "type" : "Literal"
                  }, {
                     "valueType" : "{http://www.w3.org/2001/XMLSchema}int",
                     "value" : "5",
                     "type" : "Literal"
                  } ]
               }, {
                  "type" : "List",
                  "element" : [ {
                     "valueType" : "{http://www.w3.org/2001/XMLSchema}int",
                     "value" : "6",
                     "type" : "Literal"
                  }, {
                     "valueType" : "{http://www.w3.org/2001/XMLSchema}int",
                     "value" : "7",
                     "type" : "Literal"
                  }, {
                     "valueType" : "{http://www.w3.org/2001/XMLSchema}int",
                     "value" : "8",
                     "type" : "Literal"
                  }, {
                     "valueType" : "{http://www.w3.org/2001/XMLSchema}int",
                     "value" : "9",
                     "type" : "Literal"
                  }, {
                     "valueType" : "{http://www.w3.org/2001/XMLSchema}int",
                     "value" : "10",
                     "type" : "Literal"
                  } ]
               } ]
            }
         }, {
            "name" : "OneToFiveOverlapped",
            "context" : "PATIENT",
            "expression" : {
               "type" : "Union",
               "operand" : [ {
                  "type" : "List",
                  "element" : [ {
                     "valueType" : "{http://www.w3.org/2001/XMLSchema}int",
                     "value" : "1",
                     "type" : "Literal"
                  }, {
                     "valueType" : "{http://www.w3.org/2001/XMLSchema}int",
                     "value" : "2",
                     "type" : "Literal"
                  }, {
                     "valueType" : "{http://www.w3.org/2001/XMLSchema}int",
                     "value" : "3",
                     "type" : "Literal"
                  }, {
                     "valueType" : "{http://www.w3.org/2001/XMLSchema}int",
                     "value" : "4",
                     "type" : "Literal"
                  } ]
               }, {
                  "type" : "List",
                  "element" : [ {
                     "valueType" : "{http://www.w3.org/2001/XMLSchema}int",
                     "value" : "3",
                     "type" : "Literal"
                  }, {
                     "valueType" : "{http://www.w3.org/2001/XMLSchema}int",
                     "value" : "4",
                     "type" : "Literal"
                  }, {
                     "valueType" : "{http://www.w3.org/2001/XMLSchema}int",
                     "value" : "5",
                     "type" : "Literal"
                  } ]
               } ]
            }
         }, {
            "name" : "Disjoint",
            "context" : "PATIENT",
            "expression" : {
               "type" : "Union",
               "operand" : [ {
                  "type" : "List",
                  "element" : [ {
                     "valueType" : "{http://www.w3.org/2001/XMLSchema}int",
                     "value" : "1",
                     "type" : "Literal"
                  }, {
                     "valueType" : "{http://www.w3.org/2001/XMLSchema}int",
                     "value" : "2",
                     "type" : "Literal"
                  } ]
               }, {
                  "type" : "List",
                  "element" : [ {
                     "valueType" : "{http://www.w3.org/2001/XMLSchema}int",
                     "value" : "4",
                     "type" : "Literal"
                  }, {
                     "valueType" : "{http://www.w3.org/2001/XMLSchema}int",
                     "value" : "5",
                     "type" : "Literal"
                  } ]
               } ]
            }
         }, {
            "name" : "NestedToFifteen",
            "context" : "PATIENT",
            "expression" : {
               "type" : "Union",
               "operand" : [ {
                  "type" : "Union",
                  "operand" : [ {
                     "type" : "Union",
                     "operand" : [ {
                        "type" : "Union",
                        "operand" : [ {
                           "type" : "List",
                           "element" : [ {
                              "valueType" : "{http://www.w3.org/2001/XMLSchema}int",
                              "value" : "1",
                              "type" : "Literal"
                           }, {
                              "valueType" : "{http://www.w3.org/2001/XMLSchema}int",
                              "value" : "2",
                              "type" : "Literal"
                           }, {
                              "valueType" : "{http://www.w3.org/2001/XMLSchema}int",
                              "value" : "3",
                              "type" : "Literal"
                           } ]
                        }, {
                           "type" : "List",
                           "element" : [ {
                              "valueType" : "{http://www.w3.org/2001/XMLSchema}int",
                              "value" : "4",
                              "type" : "Literal"
                           }, {
                              "valueType" : "{http://www.w3.org/2001/XMLSchema}int",
                              "value" : "5",
                              "type" : "Literal"
                           }, {
                              "valueType" : "{http://www.w3.org/2001/XMLSchema}int",
                              "value" : "6",
                              "type" : "Literal"
                           } ]
                        } ]
                     }, {
                        "type" : "List",
                        "element" : [ {
                           "valueType" : "{http://www.w3.org/2001/XMLSchema}int",
                           "value" : "7",
                           "type" : "Literal"
                        }, {
                           "valueType" : "{http://www.w3.org/2001/XMLSchema}int",
                           "value" : "8",
                           "type" : "Literal"
                        }, {
                           "valueType" : "{http://www.w3.org/2001/XMLSchema}int",
                           "value" : "9",
                           "type" : "Literal"
                        } ]
                     } ]
                  }, {
                     "type" : "List",
                     "element" : [ {
                        "valueType" : "{http://www.w3.org/2001/XMLSchema}int",
                        "value" : "10",
                        "type" : "Literal"
                     }, {
                        "valueType" : "{http://www.w3.org/2001/XMLSchema}int",
                        "value" : "11",
                        "type" : "Literal"
                     }, {
                        "valueType" : "{http://www.w3.org/2001/XMLSchema}int",
                        "value" : "12",
                        "type" : "Literal"
                     } ]
                  } ]
               }, {
                  "type" : "List",
                  "element" : [ {
                     "valueType" : "{http://www.w3.org/2001/XMLSchema}int",
                     "value" : "13",
                     "type" : "Literal"
                  }, {
                     "valueType" : "{http://www.w3.org/2001/XMLSchema}int",
                     "value" : "14",
                     "type" : "Literal"
                  }, {
                     "valueType" : "{http://www.w3.org/2001/XMLSchema}int",
                     "value" : "15",
                     "type" : "Literal"
                  } ]
               } ]
            }
         } ]
      }
   }
}

### Intersect
library TestSnippet version '1'
using QUICK
context PATIENT
define NoIntersection = {1, 2, 3} intersect {4, 5, 6}
define IntersectOnFive = {4, 5, 6} intersect {1, 3, 5, 7}
define IntersectOnEvens = {1, 2, 3, 4, 5, 6, 7, 8, 9, 10} intersect {0, 2, 4, 6, 8, 10, 12}
define IntersectOnAll = {1, 2, 3, 4, 5} intersect {5, 4, 3, 2, 1}
define NestedIntersects = {1, 2, 3, 4, 5} intersect {2, 3, 4, 5, 6} intersect {3, 4, 5, 6, 7} intersect {4, 5, 6, 7, 8}
###

module.exports.Intersect = {
   "library" : {
      "identifier" : {
         "id" : "TestSnippet",
         "version" : "1"
      },
      "schemaIdentifier" : {
         "id" : "urn:hl7-org:elm",
         "version" : "r1"
      },
      "usings" : {
         "def" : [ {
            "localIdentifier" : "QUICK",
            "uri" : "http://org.hl7.fhir"
         } ]
      },
      "statements" : {
         "def" : [ {
            "name" : "Patient",
            "context" : "PATIENT",
            "expression" : {
               "type" : "SingletonOf",
               "operand" : {
                  "dataType" : "{http://org.hl7.fhir}Patient",
                  "type" : "Retrieve"
               }
            }
         }, {
            "name" : "NoIntersection",
            "context" : "PATIENT",
            "expression" : {
               "type" : "Intersect",
               "operand" : [ {
                  "type" : "List",
                  "element" : [ {
                     "valueType" : "{http://www.w3.org/2001/XMLSchema}int",
                     "value" : "1",
                     "type" : "Literal"
                  }, {
                     "valueType" : "{http://www.w3.org/2001/XMLSchema}int",
                     "value" : "2",
                     "type" : "Literal"
                  }, {
                     "valueType" : "{http://www.w3.org/2001/XMLSchema}int",
                     "value" : "3",
                     "type" : "Literal"
                  } ]
               }, {
                  "type" : "List",
                  "element" : [ {
                     "valueType" : "{http://www.w3.org/2001/XMLSchema}int",
                     "value" : "4",
                     "type" : "Literal"
                  }, {
                     "valueType" : "{http://www.w3.org/2001/XMLSchema}int",
                     "value" : "5",
                     "type" : "Literal"
                  }, {
                     "valueType" : "{http://www.w3.org/2001/XMLSchema}int",
                     "value" : "6",
                     "type" : "Literal"
                  } ]
               } ]
            }
         }, {
            "name" : "IntersectOnFive",
            "context" : "PATIENT",
            "expression" : {
               "type" : "Intersect",
               "operand" : [ {
                  "type" : "List",
                  "element" : [ {
                     "valueType" : "{http://www.w3.org/2001/XMLSchema}int",
                     "value" : "4",
                     "type" : "Literal"
                  }, {
                     "valueType" : "{http://www.w3.org/2001/XMLSchema}int",
                     "value" : "5",
                     "type" : "Literal"
                  }, {
                     "valueType" : "{http://www.w3.org/2001/XMLSchema}int",
                     "value" : "6",
                     "type" : "Literal"
                  } ]
               }, {
                  "type" : "List",
                  "element" : [ {
                     "valueType" : "{http://www.w3.org/2001/XMLSchema}int",
                     "value" : "1",
                     "type" : "Literal"
                  }, {
                     "valueType" : "{http://www.w3.org/2001/XMLSchema}int",
                     "value" : "3",
                     "type" : "Literal"
                  }, {
                     "valueType" : "{http://www.w3.org/2001/XMLSchema}int",
                     "value" : "5",
                     "type" : "Literal"
                  }, {
                     "valueType" : "{http://www.w3.org/2001/XMLSchema}int",
                     "value" : "7",
                     "type" : "Literal"
                  } ]
               } ]
            }
         }, {
            "name" : "IntersectOnEvens",
            "context" : "PATIENT",
            "expression" : {
               "type" : "Intersect",
               "operand" : [ {
                  "type" : "List",
                  "element" : [ {
                     "valueType" : "{http://www.w3.org/2001/XMLSchema}int",
                     "value" : "1",
                     "type" : "Literal"
                  }, {
                     "valueType" : "{http://www.w3.org/2001/XMLSchema}int",
                     "value" : "2",
                     "type" : "Literal"
                  }, {
                     "valueType" : "{http://www.w3.org/2001/XMLSchema}int",
                     "value" : "3",
                     "type" : "Literal"
                  }, {
                     "valueType" : "{http://www.w3.org/2001/XMLSchema}int",
                     "value" : "4",
                     "type" : "Literal"
                  }, {
                     "valueType" : "{http://www.w3.org/2001/XMLSchema}int",
                     "value" : "5",
                     "type" : "Literal"
                  }, {
                     "valueType" : "{http://www.w3.org/2001/XMLSchema}int",
                     "value" : "6",
                     "type" : "Literal"
                  }, {
                     "valueType" : "{http://www.w3.org/2001/XMLSchema}int",
                     "value" : "7",
                     "type" : "Literal"
                  }, {
                     "valueType" : "{http://www.w3.org/2001/XMLSchema}int",
                     "value" : "8",
                     "type" : "Literal"
                  }, {
                     "valueType" : "{http://www.w3.org/2001/XMLSchema}int",
                     "value" : "9",
                     "type" : "Literal"
                  }, {
                     "valueType" : "{http://www.w3.org/2001/XMLSchema}int",
                     "value" : "10",
                     "type" : "Literal"
                  } ]
               }, {
                  "type" : "List",
                  "element" : [ {
                     "valueType" : "{http://www.w3.org/2001/XMLSchema}int",
                     "value" : "0",
                     "type" : "Literal"
                  }, {
                     "valueType" : "{http://www.w3.org/2001/XMLSchema}int",
                     "value" : "2",
                     "type" : "Literal"
                  }, {
                     "valueType" : "{http://www.w3.org/2001/XMLSchema}int",
                     "value" : "4",
                     "type" : "Literal"
                  }, {
                     "valueType" : "{http://www.w3.org/2001/XMLSchema}int",
                     "value" : "6",
                     "type" : "Literal"
                  }, {
                     "valueType" : "{http://www.w3.org/2001/XMLSchema}int",
                     "value" : "8",
                     "type" : "Literal"
                  }, {
                     "valueType" : "{http://www.w3.org/2001/XMLSchema}int",
                     "value" : "10",
                     "type" : "Literal"
                  }, {
                     "valueType" : "{http://www.w3.org/2001/XMLSchema}int",
                     "value" : "12",
                     "type" : "Literal"
                  } ]
               } ]
            }
         }, {
            "name" : "IntersectOnAll",
            "context" : "PATIENT",
            "expression" : {
               "type" : "Intersect",
               "operand" : [ {
                  "type" : "List",
                  "element" : [ {
                     "valueType" : "{http://www.w3.org/2001/XMLSchema}int",
                     "value" : "1",
                     "type" : "Literal"
                  }, {
                     "valueType" : "{http://www.w3.org/2001/XMLSchema}int",
                     "value" : "2",
                     "type" : "Literal"
                  }, {
                     "valueType" : "{http://www.w3.org/2001/XMLSchema}int",
                     "value" : "3",
                     "type" : "Literal"
                  }, {
                     "valueType" : "{http://www.w3.org/2001/XMLSchema}int",
                     "value" : "4",
                     "type" : "Literal"
                  }, {
                     "valueType" : "{http://www.w3.org/2001/XMLSchema}int",
                     "value" : "5",
                     "type" : "Literal"
                  } ]
               }, {
                  "type" : "List",
                  "element" : [ {
                     "valueType" : "{http://www.w3.org/2001/XMLSchema}int",
                     "value" : "5",
                     "type" : "Literal"
                  }, {
                     "valueType" : "{http://www.w3.org/2001/XMLSchema}int",
                     "value" : "4",
                     "type" : "Literal"
                  }, {
                     "valueType" : "{http://www.w3.org/2001/XMLSchema}int",
                     "value" : "3",
                     "type" : "Literal"
                  }, {
                     "valueType" : "{http://www.w3.org/2001/XMLSchema}int",
                     "value" : "2",
                     "type" : "Literal"
                  }, {
                     "valueType" : "{http://www.w3.org/2001/XMLSchema}int",
                     "value" : "1",
                     "type" : "Literal"
                  } ]
               } ]
            }
         }, {
            "name" : "NestedIntersects",
            "context" : "PATIENT",
            "expression" : {
               "type" : "Intersect",
               "operand" : [ {
                  "type" : "Intersect",
                  "operand" : [ {
                     "type" : "Intersect",
                     "operand" : [ {
                        "type" : "List",
                        "element" : [ {
                           "valueType" : "{http://www.w3.org/2001/XMLSchema}int",
                           "value" : "1",
                           "type" : "Literal"
                        }, {
                           "valueType" : "{http://www.w3.org/2001/XMLSchema}int",
                           "value" : "2",
                           "type" : "Literal"
                        }, {
                           "valueType" : "{http://www.w3.org/2001/XMLSchema}int",
                           "value" : "3",
                           "type" : "Literal"
                        }, {
                           "valueType" : "{http://www.w3.org/2001/XMLSchema}int",
                           "value" : "4",
                           "type" : "Literal"
                        }, {
                           "valueType" : "{http://www.w3.org/2001/XMLSchema}int",
                           "value" : "5",
                           "type" : "Literal"
                        } ]
                     }, {
                        "type" : "List",
                        "element" : [ {
                           "valueType" : "{http://www.w3.org/2001/XMLSchema}int",
                           "value" : "2",
                           "type" : "Literal"
                        }, {
                           "valueType" : "{http://www.w3.org/2001/XMLSchema}int",
                           "value" : "3",
                           "type" : "Literal"
                        }, {
                           "valueType" : "{http://www.w3.org/2001/XMLSchema}int",
                           "value" : "4",
                           "type" : "Literal"
                        }, {
                           "valueType" : "{http://www.w3.org/2001/XMLSchema}int",
                           "value" : "5",
                           "type" : "Literal"
                        }, {
                           "valueType" : "{http://www.w3.org/2001/XMLSchema}int",
                           "value" : "6",
                           "type" : "Literal"
                        } ]
                     } ]
                  }, {
                     "type" : "List",
                     "element" : [ {
                        "valueType" : "{http://www.w3.org/2001/XMLSchema}int",
                        "value" : "3",
                        "type" : "Literal"
                     }, {
                        "valueType" : "{http://www.w3.org/2001/XMLSchema}int",
                        "value" : "4",
                        "type" : "Literal"
                     }, {
                        "valueType" : "{http://www.w3.org/2001/XMLSchema}int",
                        "value" : "5",
                        "type" : "Literal"
                     }, {
                        "valueType" : "{http://www.w3.org/2001/XMLSchema}int",
                        "value" : "6",
                        "type" : "Literal"
                     }, {
                        "valueType" : "{http://www.w3.org/2001/XMLSchema}int",
                        "value" : "7",
                        "type" : "Literal"
                     } ]
                  } ]
               }, {
                  "type" : "List",
                  "element" : [ {
                     "valueType" : "{http://www.w3.org/2001/XMLSchema}int",
                     "value" : "4",
                     "type" : "Literal"
                  }, {
                     "valueType" : "{http://www.w3.org/2001/XMLSchema}int",
                     "value" : "5",
                     "type" : "Literal"
                  }, {
                     "valueType" : "{http://www.w3.org/2001/XMLSchema}int",
                     "value" : "6",
                     "type" : "Literal"
                  }, {
                     "valueType" : "{http://www.w3.org/2001/XMLSchema}int",
                     "value" : "7",
                     "type" : "Literal"
                  }, {
                     "valueType" : "{http://www.w3.org/2001/XMLSchema}int",
                     "value" : "8",
                     "type" : "Literal"
                  } ]
               } ]
            }
         } ]
      }
   }
}

### Distinct
library TestSnippet version '1'
using QUICK
context PATIENT
define LotsOfDups = distinct {1, 2, 2, 3, 3, 3, 4, 4, 4, 4, 5, 5, 5, 5, 5, 4, 3, 2, 1}
define NoDups = distinct {2, 4, 6, 8, 10}
###

module.exports.Distinct = {
   "library" : {
      "identifier" : {
         "id" : "TestSnippet",
         "version" : "1"
      },
      "schemaIdentifier" : {
         "id" : "urn:hl7-org:elm",
         "version" : "r1"
      },
      "usings" : {
         "def" : [ {
            "localIdentifier" : "QUICK",
            "uri" : "http://org.hl7.fhir"
         } ]
      },
      "statements" : {
         "def" : [ {
            "name" : "Patient",
            "context" : "PATIENT",
            "expression" : {
               "type" : "SingletonOf",
               "operand" : {
                  "dataType" : "{http://org.hl7.fhir}Patient",
                  "type" : "Retrieve"
               }
            }
         }, {
            "name" : "LotsOfDups",
            "context" : "PATIENT",
            "expression" : {
               "type" : "Distinct",
               "source" : {
                  "type" : "List",
                  "element" : [ {
                     "valueType" : "{http://www.w3.org/2001/XMLSchema}int",
                     "value" : "1",
                     "type" : "Literal"
                  }, {
                     "valueType" : "{http://www.w3.org/2001/XMLSchema}int",
                     "value" : "2",
                     "type" : "Literal"
                  }, {
                     "valueType" : "{http://www.w3.org/2001/XMLSchema}int",
                     "value" : "2",
                     "type" : "Literal"
                  }, {
                     "valueType" : "{http://www.w3.org/2001/XMLSchema}int",
                     "value" : "3",
                     "type" : "Literal"
                  }, {
                     "valueType" : "{http://www.w3.org/2001/XMLSchema}int",
                     "value" : "3",
                     "type" : "Literal"
                  }, {
                     "valueType" : "{http://www.w3.org/2001/XMLSchema}int",
                     "value" : "3",
                     "type" : "Literal"
                  }, {
                     "valueType" : "{http://www.w3.org/2001/XMLSchema}int",
                     "value" : "4",
                     "type" : "Literal"
                  }, {
                     "valueType" : "{http://www.w3.org/2001/XMLSchema}int",
                     "value" : "4",
                     "type" : "Literal"
                  }, {
                     "valueType" : "{http://www.w3.org/2001/XMLSchema}int",
                     "value" : "4",
                     "type" : "Literal"
                  }, {
                     "valueType" : "{http://www.w3.org/2001/XMLSchema}int",
                     "value" : "4",
                     "type" : "Literal"
                  }, {
                     "valueType" : "{http://www.w3.org/2001/XMLSchema}int",
                     "value" : "5",
                     "type" : "Literal"
                  }, {
                     "valueType" : "{http://www.w3.org/2001/XMLSchema}int",
                     "value" : "5",
                     "type" : "Literal"
                  }, {
                     "valueType" : "{http://www.w3.org/2001/XMLSchema}int",
                     "value" : "5",
                     "type" : "Literal"
                  }, {
                     "valueType" : "{http://www.w3.org/2001/XMLSchema}int",
                     "value" : "5",
                     "type" : "Literal"
                  }, {
                     "valueType" : "{http://www.w3.org/2001/XMLSchema}int",
                     "value" : "5",
                     "type" : "Literal"
                  }, {
                     "valueType" : "{http://www.w3.org/2001/XMLSchema}int",
                     "value" : "4",
                     "type" : "Literal"
                  }, {
                     "valueType" : "{http://www.w3.org/2001/XMLSchema}int",
                     "value" : "3",
                     "type" : "Literal"
                  }, {
                     "valueType" : "{http://www.w3.org/2001/XMLSchema}int",
                     "value" : "2",
                     "type" : "Literal"
                  }, {
                     "valueType" : "{http://www.w3.org/2001/XMLSchema}int",
                     "value" : "1",
                     "type" : "Literal"
                  } ]
               }
            }
         }, {
            "name" : "NoDups",
            "context" : "PATIENT",
            "expression" : {
               "type" : "Distinct",
               "source" : {
                  "type" : "List",
                  "element" : [ {
                     "valueType" : "{http://www.w3.org/2001/XMLSchema}int",
                     "value" : "2",
                     "type" : "Literal"
                  }, {
                     "valueType" : "{http://www.w3.org/2001/XMLSchema}int",
                     "value" : "4",
                     "type" : "Literal"
                  }, {
                     "valueType" : "{http://www.w3.org/2001/XMLSchema}int",
                     "value" : "6",
                     "type" : "Literal"
                  }, {
                     "valueType" : "{http://www.w3.org/2001/XMLSchema}int",
                     "value" : "8",
                     "type" : "Literal"
                  }, {
                     "valueType" : "{http://www.w3.org/2001/XMLSchema}int",
                     "value" : "10",
                     "type" : "Literal"
                  } ]
               }
            }
         } ]
      }
   }
}

### Add
library TestSnippet version '1'
using QUICK
context PATIENT
define Ten = 10
define Eleven = 11
define OnePlusTwo = 1 + 2
define AddMultiple = 1 + 2 + 3 + 4 + 5 + 6 + 7 + 8 + 9 + 10
define AddVariables = Ten + Eleven
###

module.exports.Add = {
   "library" : {
      "identifier" : {
         "id" : "TestSnippet",
         "version" : "1"
      },
      "schemaIdentifier" : {
         "id" : "urn:hl7-org:elm",
         "version" : "r1"
      },
      "usings" : {
         "def" : [ {
            "localIdentifier" : "QUICK",
            "uri" : "http://org.hl7.fhir"
         } ]
      },
      "statements" : {
         "def" : [ {
            "name" : "Patient",
            "context" : "PATIENT",
            "expression" : {
               "type" : "SingletonOf",
               "operand" : {
                  "dataType" : "{http://org.hl7.fhir}Patient",
                  "type" : "Retrieve"
               }
            }
         }, {
            "name" : "Ten",
            "context" : "PATIENT",
            "expression" : {
               "valueType" : "{http://www.w3.org/2001/XMLSchema}int",
               "value" : "10",
               "type" : "Literal"
            }
         }, {
            "name" : "Eleven",
            "context" : "PATIENT",
            "expression" : {
               "valueType" : "{http://www.w3.org/2001/XMLSchema}int",
               "value" : "11",
               "type" : "Literal"
            }
         }, {
            "name" : "OnePlusTwo",
            "context" : "PATIENT",
            "expression" : {
               "type" : "Add",
               "operand" : [ {
                  "valueType" : "{http://www.w3.org/2001/XMLSchema}int",
                  "value" : "1",
                  "type" : "Literal"
               }, {
                  "valueType" : "{http://www.w3.org/2001/XMLSchema}int",
                  "value" : "2",
                  "type" : "Literal"
               } ]
            }
         }, {
            "name" : "AddMultiple",
            "context" : "PATIENT",
            "expression" : {
               "type" : "Add",
               "operand" : [ {
                  "type" : "Add",
                  "operand" : [ {
                     "type" : "Add",
                     "operand" : [ {
                        "type" : "Add",
                        "operand" : [ {
                           "type" : "Add",
                           "operand" : [ {
                              "type" : "Add",
                              "operand" : [ {
                                 "type" : "Add",
                                 "operand" : [ {
                                    "type" : "Add",
                                    "operand" : [ {
                                       "type" : "Add",
                                       "operand" : [ {
                                          "valueType" : "{http://www.w3.org/2001/XMLSchema}int",
                                          "value" : "1",
                                          "type" : "Literal"
                                       }, {
                                          "valueType" : "{http://www.w3.org/2001/XMLSchema}int",
                                          "value" : "2",
                                          "type" : "Literal"
                                       } ]
                                    }, {
                                       "valueType" : "{http://www.w3.org/2001/XMLSchema}int",
                                       "value" : "3",
                                       "type" : "Literal"
                                    } ]
                                 }, {
                                    "valueType" : "{http://www.w3.org/2001/XMLSchema}int",
                                    "value" : "4",
                                    "type" : "Literal"
                                 } ]
                              }, {
                                 "valueType" : "{http://www.w3.org/2001/XMLSchema}int",
                                 "value" : "5",
                                 "type" : "Literal"
                              } ]
                           }, {
                              "valueType" : "{http://www.w3.org/2001/XMLSchema}int",
                              "value" : "6",
                              "type" : "Literal"
                           } ]
                        }, {
                           "valueType" : "{http://www.w3.org/2001/XMLSchema}int",
                           "value" : "7",
                           "type" : "Literal"
                        } ]
                     }, {
                        "valueType" : "{http://www.w3.org/2001/XMLSchema}int",
                        "value" : "8",
                        "type" : "Literal"
                     } ]
                  }, {
                     "valueType" : "{http://www.w3.org/2001/XMLSchema}int",
                     "value" : "9",
                     "type" : "Literal"
                  } ]
               }, {
                  "valueType" : "{http://www.w3.org/2001/XMLSchema}int",
                  "value" : "10",
                  "type" : "Literal"
               } ]
            }
         }, {
            "name" : "AddVariables",
            "context" : "PATIENT",
            "expression" : {
               "type" : "Add",
               "operand" : [ {
                  "name" : "Ten",
                  "type" : "ExpressionRef"
               }, {
                  "name" : "Eleven",
                  "type" : "ExpressionRef"
               } ]
            }
         } ]
      }
   }
}

### Subtract
library TestSnippet version '1'
using QUICK
context PATIENT
define Ten = 10
define Eleven = 11
define FiveMinusTwo = 5 - 2
define SubtractMultiple = 100 - 50 - 25 - 10
define SubtractVariables = Eleven - Ten
###

module.exports.Subtract = {
   "library" : {
      "identifier" : {
         "id" : "TestSnippet",
         "version" : "1"
      },
      "schemaIdentifier" : {
         "id" : "urn:hl7-org:elm",
         "version" : "r1"
      },
      "usings" : {
         "def" : [ {
            "localIdentifier" : "QUICK",
            "uri" : "http://org.hl7.fhir"
         } ]
      },
      "statements" : {
         "def" : [ {
            "name" : "Patient",
            "context" : "PATIENT",
            "expression" : {
               "type" : "SingletonOf",
               "operand" : {
                  "dataType" : "{http://org.hl7.fhir}Patient",
                  "type" : "Retrieve"
               }
            }
         }, {
            "name" : "Ten",
            "context" : "PATIENT",
            "expression" : {
               "valueType" : "{http://www.w3.org/2001/XMLSchema}int",
               "value" : "10",
               "type" : "Literal"
            }
         }, {
            "name" : "Eleven",
            "context" : "PATIENT",
            "expression" : {
               "valueType" : "{http://www.w3.org/2001/XMLSchema}int",
               "value" : "11",
               "type" : "Literal"
            }
         }, {
            "name" : "FiveMinusTwo",
            "context" : "PATIENT",
            "expression" : {
               "type" : "Subtract",
               "operand" : [ {
                  "valueType" : "{http://www.w3.org/2001/XMLSchema}int",
                  "value" : "5",
                  "type" : "Literal"
               }, {
                  "valueType" : "{http://www.w3.org/2001/XMLSchema}int",
                  "value" : "2",
                  "type" : "Literal"
               } ]
            }
         }, {
            "name" : "SubtractMultiple",
            "context" : "PATIENT",
            "expression" : {
               "type" : "Subtract",
               "operand" : [ {
                  "type" : "Subtract",
                  "operand" : [ {
                     "type" : "Subtract",
                     "operand" : [ {
                        "valueType" : "{http://www.w3.org/2001/XMLSchema}int",
                        "value" : "100",
                        "type" : "Literal"
                     }, {
                        "valueType" : "{http://www.w3.org/2001/XMLSchema}int",
                        "value" : "50",
                        "type" : "Literal"
                     } ]
                  }, {
                     "valueType" : "{http://www.w3.org/2001/XMLSchema}int",
                     "value" : "25",
                     "type" : "Literal"
                  } ]
               }, {
                  "valueType" : "{http://www.w3.org/2001/XMLSchema}int",
                  "value" : "10",
                  "type" : "Literal"
               } ]
            }
         }, {
            "name" : "SubtractVariables",
            "context" : "PATIENT",
            "expression" : {
               "type" : "Subtract",
               "operand" : [ {
                  "name" : "Eleven",
                  "type" : "ExpressionRef"
               }, {
                  "name" : "Ten",
                  "type" : "ExpressionRef"
               } ]
            }
         } ]
      }
   }
}

### Multiply
library TestSnippet version '1'
using QUICK
context PATIENT
define Ten = 10
define Eleven = 11
define FiveTimesTwo = 5 * 2
define MultiplyMultiple = 1 * 2 * 3 * 4 * 5
define MultiplyVariables = Eleven * Ten
###

module.exports.Multiply = {
   "library" : {
      "identifier" : {
         "id" : "TestSnippet",
         "version" : "1"
      },
      "schemaIdentifier" : {
         "id" : "urn:hl7-org:elm",
         "version" : "r1"
      },
      "usings" : {
         "def" : [ {
            "localIdentifier" : "QUICK",
            "uri" : "http://org.hl7.fhir"
         } ]
      },
      "statements" : {
         "def" : [ {
            "name" : "Patient",
            "context" : "PATIENT",
            "expression" : {
               "type" : "SingletonOf",
               "operand" : {
                  "dataType" : "{http://org.hl7.fhir}Patient",
                  "type" : "Retrieve"
               }
            }
         }, {
            "name" : "Ten",
            "context" : "PATIENT",
            "expression" : {
               "valueType" : "{http://www.w3.org/2001/XMLSchema}int",
               "value" : "10",
               "type" : "Literal"
            }
         }, {
            "name" : "Eleven",
            "context" : "PATIENT",
            "expression" : {
               "valueType" : "{http://www.w3.org/2001/XMLSchema}int",
               "value" : "11",
               "type" : "Literal"
            }
         }, {
            "name" : "FiveTimesTwo",
            "context" : "PATIENT",
            "expression" : {
               "type" : "Multiply",
               "operand" : [ {
                  "valueType" : "{http://www.w3.org/2001/XMLSchema}int",
                  "value" : "5",
                  "type" : "Literal"
               }, {
                  "valueType" : "{http://www.w3.org/2001/XMLSchema}int",
                  "value" : "2",
                  "type" : "Literal"
               } ]
            }
         }, {
            "name" : "MultiplyMultiple",
            "context" : "PATIENT",
            "expression" : {
               "type" : "Multiply",
               "operand" : [ {
                  "type" : "Multiply",
                  "operand" : [ {
                     "type" : "Multiply",
                     "operand" : [ {
                        "type" : "Multiply",
                        "operand" : [ {
                           "valueType" : "{http://www.w3.org/2001/XMLSchema}int",
                           "value" : "1",
                           "type" : "Literal"
                        }, {
                           "valueType" : "{http://www.w3.org/2001/XMLSchema}int",
                           "value" : "2",
                           "type" : "Literal"
                        } ]
                     }, {
                        "valueType" : "{http://www.w3.org/2001/XMLSchema}int",
                        "value" : "3",
                        "type" : "Literal"
                     } ]
                  }, {
                     "valueType" : "{http://www.w3.org/2001/XMLSchema}int",
                     "value" : "4",
                     "type" : "Literal"
                  } ]
               }, {
                  "valueType" : "{http://www.w3.org/2001/XMLSchema}int",
                  "value" : "5",
                  "type" : "Literal"
               } ]
            }
         }, {
            "name" : "MultiplyVariables",
            "context" : "PATIENT",
            "expression" : {
               "type" : "Multiply",
               "operand" : [ {
                  "name" : "Eleven",
                  "type" : "ExpressionRef"
               }, {
                  "name" : "Ten",
                  "type" : "ExpressionRef"
               } ]
            }
         } ]
      }
   }
}

### Divide
library TestSnippet version '1'
using QUICK
context PATIENT
define Hundred = 100
define Four = 4
define TenDividedByTwo = 10 / 2
define TenDividedByFour = 10 / 4
define DivideMultiple = 1000 / 4 / 10 / 5
define DivideVariables = Hundred / Four
###

module.exports.Divide = {
   "library" : {
      "identifier" : {
         "id" : "TestSnippet",
         "version" : "1"
      },
      "schemaIdentifier" : {
         "id" : "urn:hl7-org:elm",
         "version" : "r1"
      },
      "usings" : {
         "def" : [ {
            "localIdentifier" : "QUICK",
            "uri" : "http://org.hl7.fhir"
         } ]
      },
      "statements" : {
         "def" : [ {
            "name" : "Patient",
            "context" : "PATIENT",
            "expression" : {
               "type" : "SingletonOf",
               "operand" : {
                  "dataType" : "{http://org.hl7.fhir}Patient",
                  "type" : "Retrieve"
               }
            }
         }, {
            "name" : "Hundred",
            "context" : "PATIENT",
            "expression" : {
               "valueType" : "{http://www.w3.org/2001/XMLSchema}int",
               "value" : "100",
               "type" : "Literal"
            }
         }, {
            "name" : "Four",
            "context" : "PATIENT",
            "expression" : {
               "valueType" : "{http://www.w3.org/2001/XMLSchema}int",
               "value" : "4",
               "type" : "Literal"
            }
         }, {
            "name" : "TenDividedByTwo",
            "context" : "PATIENT",
            "expression" : {
               "type" : "Divide",
               "operand" : [ {
                  "valueType" : "{http://www.w3.org/2001/XMLSchema}int",
                  "value" : "10",
                  "type" : "Literal"
               }, {
                  "valueType" : "{http://www.w3.org/2001/XMLSchema}int",
                  "value" : "2",
                  "type" : "Literal"
               } ]
            }
         }, {
            "name" : "TenDividedByFour",
            "context" : "PATIENT",
            "expression" : {
               "type" : "Divide",
               "operand" : [ {
                  "valueType" : "{http://www.w3.org/2001/XMLSchema}int",
                  "value" : "10",
                  "type" : "Literal"
               }, {
                  "valueType" : "{http://www.w3.org/2001/XMLSchema}int",
                  "value" : "4",
                  "type" : "Literal"
               } ]
            }
         }, {
            "name" : "DivideMultiple",
            "context" : "PATIENT",
            "expression" : {
               "type" : "Divide",
               "operand" : [ {
                  "type" : "Divide",
                  "operand" : [ {
                     "type" : "Divide",
                     "operand" : [ {
                        "valueType" : "{http://www.w3.org/2001/XMLSchema}int",
                        "value" : "1000",
                        "type" : "Literal"
                     }, {
                        "valueType" : "{http://www.w3.org/2001/XMLSchema}int",
                        "value" : "4",
                        "type" : "Literal"
                     } ]
                  }, {
                     "valueType" : "{http://www.w3.org/2001/XMLSchema}int",
                     "value" : "10",
                     "type" : "Literal"
                  } ]
               }, {
                  "valueType" : "{http://www.w3.org/2001/XMLSchema}int",
                  "value" : "5",
                  "type" : "Literal"
               } ]
            }
         }, {
            "name" : "DivideVariables",
            "context" : "PATIENT",
            "expression" : {
               "type" : "Divide",
               "operand" : [ {
                  "name" : "Hundred",
                  "type" : "ExpressionRef"
               }, {
                  "name" : "Four",
                  "type" : "ExpressionRef"
               } ]
            }
         } ]
      }
   }
}

### Negate
library TestSnippet version '1'
using QUICK
context PATIENT
define NegativeOne = -1
###

module.exports.Negate = {
   "library" : {
      "identifier" : {
         "id" : "TestSnippet",
         "version" : "1"
      },
      "schemaIdentifier" : {
         "id" : "urn:hl7-org:elm",
         "version" : "r1"
      },
      "usings" : {
         "def" : [ {
            "localIdentifier" : "QUICK",
            "uri" : "http://org.hl7.fhir"
         } ]
      },
      "statements" : {
         "def" : [ {
            "name" : "Patient",
            "context" : "PATIENT",
            "expression" : {
               "type" : "SingletonOf",
               "operand" : {
                  "dataType" : "{http://org.hl7.fhir}Patient",
                  "type" : "Retrieve"
               }
            }
         }, {
            "name" : "NegativeOne",
            "context" : "PATIENT",
            "expression" : {
               "type" : "Negate",
               "operand" : {
                  "valueType" : "{http://www.w3.org/2001/XMLSchema}int",
                  "value" : "1",
                  "type" : "Literal"
               }
            }
         } ]
      }
   }
}

### MathPrecedence
library TestSnippet version '1'
using QUICK
context PATIENT
define Mixed = 1 + 5 * 10 - 15 / 3
define Parenthetical = (1 + 5) * (10 - 15) / 3
###

module.exports.MathPrecedence = {
   "library" : {
      "identifier" : {
         "id" : "TestSnippet",
         "version" : "1"
      },
      "schemaIdentifier" : {
         "id" : "urn:hl7-org:elm",
         "version" : "r1"
      },
      "usings" : {
         "def" : [ {
            "localIdentifier" : "QUICK",
            "uri" : "http://org.hl7.fhir"
         } ]
      },
      "statements" : {
         "def" : [ {
            "name" : "Patient",
            "context" : "PATIENT",
            "expression" : {
               "type" : "SingletonOf",
               "operand" : {
                  "dataType" : "{http://org.hl7.fhir}Patient",
                  "type" : "Retrieve"
               }
            }
         }, {
            "name" : "Mixed",
            "context" : "PATIENT",
            "expression" : {
               "type" : "Subtract",
               "operand" : [ {
                  "type" : "Add",
                  "operand" : [ {
                     "valueType" : "{http://www.w3.org/2001/XMLSchema}int",
                     "value" : "1",
                     "type" : "Literal"
                  }, {
                     "type" : "Multiply",
                     "operand" : [ {
                        "valueType" : "{http://www.w3.org/2001/XMLSchema}int",
                        "value" : "5",
                        "type" : "Literal"
                     }, {
                        "valueType" : "{http://www.w3.org/2001/XMLSchema}int",
                        "value" : "10",
                        "type" : "Literal"
                     } ]
                  } ]
               }, {
                  "type" : "Divide",
                  "operand" : [ {
                     "valueType" : "{http://www.w3.org/2001/XMLSchema}int",
                     "value" : "15",
                     "type" : "Literal"
                  }, {
                     "valueType" : "{http://www.w3.org/2001/XMLSchema}int",
                     "value" : "3",
                     "type" : "Literal"
                  } ]
               } ]
            }
         }, {
            "name" : "Parenthetical",
            "context" : "PATIENT",
            "expression" : {
               "type" : "Divide",
               "operand" : [ {
                  "type" : "Multiply",
                  "operand" : [ {
                     "type" : "Add",
                     "operand" : [ {
                        "valueType" : "{http://www.w3.org/2001/XMLSchema}int",
                        "value" : "1",
                        "type" : "Literal"
                     }, {
                        "valueType" : "{http://www.w3.org/2001/XMLSchema}int",
                        "value" : "5",
                        "type" : "Literal"
                     } ]
                  }, {
                     "type" : "Subtract",
                     "operand" : [ {
                        "valueType" : "{http://www.w3.org/2001/XMLSchema}int",
                        "value" : "10",
                        "type" : "Literal"
                     }, {
                        "valueType" : "{http://www.w3.org/2001/XMLSchema}int",
                        "value" : "15",
                        "type" : "Literal"
                     } ]
                  } ]
               }, {
                  "valueType" : "{http://www.w3.org/2001/XMLSchema}int",
                  "value" : "3",
                  "type" : "Literal"
               } ]
            }
         } ]
      }
   }
}

### TimeBetween
library TestSnippet version '1'
using QUICK
context PATIENT
define NewYear2013 = Date(2013, 1, 1, 0, 0, 0, 0)
define NewYear2014 = Date(2014, 1, 1, 0, 0, 0, 0)
define January2014 = Date(2014, 1)
define YearsBetween = years between NewYear2013 and NewYear2014
define MonthsBetween = months between NewYear2013 and NewYear2014
define DaysBetween = days between NewYear2013 and NewYear2014
define HoursBetween = hours between NewYear2013 and NewYear2014
define MinutesBetween = minutes between NewYear2013 and NewYear2014
define SecondsBetween = seconds between NewYear2013 and NewYear2014
define SecondsBetweenReversed = seconds between NewYear2014 and NewYear2013
define YearsBetweenUncertainty = years between NewYear2014 and January2014
define MonthsBetweenUncertainty = months between NewYear2014 and January2014
define DaysBetweenUncertainty = days between NewYear2014 and January2014
define HoursBetweenUncertainty = hours between NewYear2014 and January2014
define MinutesBetweenUncertainty = minutes between NewYear2014 and January2014
define SecondsBetweenUncertainty = seconds between NewYear2014 and January2014
define SecondsBetweenReversedUncertainty = seconds between January2014 and NewYear2014
###

module.exports.TimeBetween = {
   "library" : {
      "identifier" : {
         "id" : "TestSnippet",
         "version" : "1"
      },
      "schemaIdentifier" : {
         "id" : "urn:hl7-org:elm",
         "version" : "r1"
<<<<<<< HEAD
      },
      "usings" : {
         "def" : [ {
            "localIdentifier" : "QUICK",
            "uri" : "http://org.hl7.fhir"
         } ]
      },
      "statements" : {
         "def" : [ {
            "name" : "BoolTrue",
            "context" : "PATIENT",
            "expression" : {
               "valueType" : "{http://www.w3.org/2001/XMLSchema}bool",
               "value" : "true",
               "type" : "Literal"
            }
         }, {
            "name" : "BoolFalse",
            "context" : "PATIENT",
            "expression" : {
               "valueType" : "{http://www.w3.org/2001/XMLSchema}bool",
               "value" : "false",
               "type" : "Literal"
            }
         }, {
            "name" : "IntOne",
            "context" : "PATIENT",
            "expression" : {
               "valueType" : "{http://www.w3.org/2001/XMLSchema}int",
               "value" : "1",
               "type" : "Literal"
            }
         }, {
            "name" : "DecimalTenth",
            "context" : "PATIENT",
            "expression" : {
               "valueType" : "{http://www.w3.org/2001/XMLSchema}decimal",
               "value" : "0.1",
               "type" : "Literal"
            }
         }, {
            "name" : "StringTrue",
            "context" : "PATIENT",
            "expression" : {
               "valueType" : "{http://www.w3.org/2001/XMLSchema}string",
               "value" : "true",
               "type" : "Literal"
            }
         } ]
      }
   }
}

### Nil
library TestSnippet version '1'
using QUICK
context PATIENT
define Nil = null
###

module.exports.Nil = {
   "library" : {
      "identifier" : {
         "id" : "TestSnippet",
         "version" : "1"
=======
>>>>>>> 4dba6f7b
      },
      "schemaIdentifier" : {
         "id" : "urn:hl7-org:elm",
         "version" : "r1"
      },
      "usings" : {
         "def" : [ {
            "localIdentifier" : "QUICK",
            "uri" : "http://org.hl7.fhir"
         } ]
      },
      "statements" : {
         "def" : [ {
            "name" : "Patient",
            "context" : "PATIENT",
            "expression" : {
               "type" : "SingletonOf",
               "operand" : {
                  "dataType" : "{http://org.hl7.fhir}Patient",
                  "type" : "Retrieve"
               }
            }
<<<<<<< HEAD
         } ]
      }
   }
}

### Retrieve
library TestSnippet version '1'
using QUICK
context PATIENT
define "Acute Pharyngitis" = ValueSet('2.16.840.1.113883.3.464.1003.102.12.1011')
define "Ambulatory/ED Visit" = ValueSet('2.16.840.1.113883.3.464.1003.101.12.1061')
define "Annual Wellness Visit" = ValueSet('2.16.840.1.113883.3.526.3.1240')
define Conditions = [Condition]
define Encounters = [Encounter, Performance]
define PharyngitisConditions = [Condition: "Acute Pharyngitis"]
define AmbulatoryEncounters = [Encounter, Performance: "Ambulatory/ED Visit"]
define EncountersByServiceType = [Encounter, Performance: serviceType in "Annual Wellness Visit"]
define WrongDataType = [Encounter, Proposal: "Ambulatory/ED Visit"]
define WrongValueSet = [Condition: "Ambulatory/ED Visit"]
define WrongCodeProperty = [Encounter, Performance: class in "Annual Wellness Visit"]
###

module.exports.Retrieve = {
   "library" : {
      "identifier" : {
         "id" : "TestSnippet",
         "version" : "1"
      },
      "schemaIdentifier" : {
         "id" : "urn:hl7-org:elm",
         "version" : "r1"
      },
      "usings" : {
         "def" : [ {
            "localIdentifier" : "QUICK",
            "uri" : "http://org.hl7.fhir"
         } ]
      },
      "statements" : {
         "def" : [ {
            "name" : "Acute Pharyngitis",
=======
         }, {
            "name" : "NewYear2013",
>>>>>>> 4dba6f7b
            "context" : "PATIENT",
            "expression" : {
               "name" : "Date",
               "type" : "FunctionRef",
               "operand" : [ {
                  "valueType" : "{http://www.w3.org/2001/XMLSchema}int",
                  "value" : "2013",
                  "type" : "Literal"
               }, {
                  "valueType" : "{http://www.w3.org/2001/XMLSchema}int",
                  "value" : "1",
                  "type" : "Literal"
               }, {
                  "valueType" : "{http://www.w3.org/2001/XMLSchema}int",
                  "value" : "1",
                  "type" : "Literal"
               }, {
                  "valueType" : "{http://www.w3.org/2001/XMLSchema}int",
                  "value" : "0",
                  "type" : "Literal"
               }, {
                  "valueType" : "{http://www.w3.org/2001/XMLSchema}int",
                  "value" : "0",
                  "type" : "Literal"
               }, {
                  "valueType" : "{http://www.w3.org/2001/XMLSchema}int",
                  "value" : "0",
                  "type" : "Literal"
               }, {
                  "valueType" : "{http://www.w3.org/2001/XMLSchema}int",
                  "value" : "0",
                  "type" : "Literal"
               } ]
            }
         }, {
            "name" : "NewYear2014",
            "context" : "PATIENT",
            "expression" : {
               "name" : "Date",
               "type" : "FunctionRef",
               "operand" : [ {
                  "valueType" : "{http://www.w3.org/2001/XMLSchema}int",
                  "value" : "2014",
                  "type" : "Literal"
               }, {
                  "valueType" : "{http://www.w3.org/2001/XMLSchema}int",
                  "value" : "1",
                  "type" : "Literal"
               }, {
                  "valueType" : "{http://www.w3.org/2001/XMLSchema}int",
                  "value" : "1",
                  "type" : "Literal"
               }, {
                  "valueType" : "{http://www.w3.org/2001/XMLSchema}int",
                  "value" : "0",
                  "type" : "Literal"
               }, {
                  "valueType" : "{http://www.w3.org/2001/XMLSchema}int",
                  "value" : "0",
                  "type" : "Literal"
               }, {
                  "valueType" : "{http://www.w3.org/2001/XMLSchema}int",
                  "value" : "0",
                  "type" : "Literal"
               }, {
                  "valueType" : "{http://www.w3.org/2001/XMLSchema}int",
                  "value" : "0",
                  "type" : "Literal"
               } ]
            }
         }, {
            "name" : "January2014",
            "context" : "PATIENT",
            "expression" : {
               "name" : "Date",
               "type" : "FunctionRef",
               "operand" : [ {
                  "valueType" : "{http://www.w3.org/2001/XMLSchema}int",
                  "value" : "2014",
                  "type" : "Literal"
               }, {
                  "valueType" : "{http://www.w3.org/2001/XMLSchema}int",
                  "value" : "1",
                  "type" : "Literal"
               } ]
            }
         }, {
            "name" : "YearsBetween",
            "context" : "PATIENT",
            "expression" : {
               "type" : "YearsBetween",
               "operand" : [ {
                  "name" : "NewYear2013",
                  "type" : "ExpressionRef"
               }, {
                  "name" : "NewYear2014",
                  "type" : "ExpressionRef"
               } ]
            }
         }, {
            "name" : "MonthsBetween",
            "context" : "PATIENT",
            "expression" : {
               "type" : "MonthsBetween",
               "operand" : [ {
                  "name" : "NewYear2013",
                  "type" : "ExpressionRef"
               }, {
                  "name" : "NewYear2014",
                  "type" : "ExpressionRef"
               } ]
            }
         }, {
            "name" : "DaysBetween",
            "context" : "PATIENT",
            "expression" : {
               "type" : "DaysBetween",
               "operand" : [ {
                  "name" : "NewYear2013",
                  "type" : "ExpressionRef"
               }, {
                  "name" : "NewYear2014",
                  "type" : "ExpressionRef"
               } ]
            }
         }, {
            "name" : "HoursBetween",
            "context" : "PATIENT",
            "expression" : {
               "type" : "HoursBetween",
               "operand" : [ {
                  "name" : "NewYear2013",
                  "type" : "ExpressionRef"
               }, {
                  "name" : "NewYear2014",
                  "type" : "ExpressionRef"
               } ]
            }
         }, {
            "name" : "MinutesBetween",
            "context" : "PATIENT",
            "expression" : {
               "type" : "MinutesBetween",
               "operand" : [ {
                  "name" : "NewYear2013",
                  "type" : "ExpressionRef"
               }, {
                  "name" : "NewYear2014",
                  "type" : "ExpressionRef"
               } ]
            }
         }, {
            "name" : "SecondsBetween",
            "context" : "PATIENT",
            "expression" : {
               "type" : "SecondsBetween",
               "operand" : [ {
                  "name" : "NewYear2013",
                  "type" : "ExpressionRef"
               }, {
                  "name" : "NewYear2014",
                  "type" : "ExpressionRef"
               } ]
            }
         }, {
            "name" : "SecondsBetweenReversed",
            "context" : "PATIENT",
            "expression" : {
               "type" : "SecondsBetween",
               "operand" : [ {
                  "name" : "NewYear2014",
                  "type" : "ExpressionRef"
               }, {
                  "name" : "NewYear2013",
                  "type" : "ExpressionRef"
               } ]
            }
         }, {
            "name" : "YearsBetweenUncertainty",
            "context" : "PATIENT",
            "expression" : {
               "type" : "YearsBetween",
               "operand" : [ {
                  "name" : "NewYear2014",
                  "type" : "ExpressionRef"
               }, {
                  "name" : "January2014",
                  "type" : "ExpressionRef"
               } ]
            }
         }, {
            "name" : "MonthsBetweenUncertainty",
            "context" : "PATIENT",
            "expression" : {
               "type" : "MonthsBetween",
               "operand" : [ {
                  "name" : "NewYear2014",
                  "type" : "ExpressionRef"
               }, {
                  "name" : "January2014",
                  "type" : "ExpressionRef"
               } ]
            }
         }, {
            "name" : "DaysBetweenUncertainty",
            "context" : "PATIENT",
            "expression" : {
               "type" : "DaysBetween",
               "operand" : [ {
                  "name" : "NewYear2014",
                  "type" : "ExpressionRef"
               }, {
                  "name" : "January2014",
                  "type" : "ExpressionRef"
               } ]
            }
         }, {
            "name" : "HoursBetweenUncertainty",
            "context" : "PATIENT",
            "expression" : {
               "type" : "HoursBetween",
               "operand" : [ {
                  "name" : "NewYear2014",
                  "type" : "ExpressionRef"
               }, {
                  "name" : "January2014",
                  "type" : "ExpressionRef"
               } ]
            }
         }, {
            "name" : "MinutesBetweenUncertainty",
            "context" : "PATIENT",
            "expression" : {
               "type" : "MinutesBetween",
               "operand" : [ {
                  "name" : "NewYear2014",
                  "type" : "ExpressionRef"
               }, {
                  "name" : "January2014",
                  "type" : "ExpressionRef"
               } ]
            }
         }, {
            "name" : "SecondsBetweenUncertainty",
            "context" : "PATIENT",
            "expression" : {
               "type" : "SecondsBetween",
               "operand" : [ {
                  "name" : "NewYear2014",
                  "type" : "ExpressionRef"
               }, {
                  "name" : "January2014",
                  "type" : "ExpressionRef"
               } ]
            }
         }, {
            "name" : "SecondsBetweenReversedUncertainty",
            "context" : "PATIENT",
            "expression" : {
               "type" : "SecondsBetween",
               "operand" : [ {
                  "name" : "January2014",
                  "type" : "ExpressionRef"
               }, {
                  "name" : "NewYear2014",
                  "type" : "ExpressionRef"
               } ]
            }
         } ]
      }
   }
}

### TimeBetweenComparisons
library TestSnippet version '1'
using QUICK
context PATIENT
define NewYear2014 = Date(2014, 1, 1, 0, 0, 0, 0)
define February2014 = Date(2014, 2)
define GreaterThan25DaysAfter = days between NewYear2014 and February2014 > 25
define GreaterThan40DaysAfter = days between NewYear2014 and February2014 > 40
define GreaterThan80DaysAfter = days between NewYear2014 and February2014 > 80
define GreaterOrEqualTo25DaysAfter = days between NewYear2014 and February2014 >= 25
define GreaterOrEqualTo40DaysAfter = days between NewYear2014 and February2014 >= 40
define GreaterOrEqualTo80DaysAfter = days between NewYear2014 and February2014 >= 80
define EqualTo25DaysAfter = days between NewYear2014 and February2014 = 25
define EqualTo40DaysAfter = days between NewYear2014 and February2014 = 40
define EqualTo80DaysAfter = days between NewYear2014 and February2014 = 80
define LessOrEqualTo25DaysAfter = days between NewYear2014 and February2014 <= 25
define LessOrEqualTo40DaysAfter = days between NewYear2014 and February2014 <= 40
define LessOrEqualTo80DaysAfter = days between NewYear2014 and February2014 <= 80
define LessThan25DaysAfter = days between NewYear2014 and February2014 < 25
define LessThan40DaysAfter = days between NewYear2014 and February2014 < 40
define LessThan80DaysAfter = days between NewYear2014 and February2014 < 80
define TwentyFiveDaysLessThanDaysBetween = 25 < days between NewYear2014 and February2014
define FortyDaysEqualToDaysBetween = 40 = days between NewYear2014 and February2014
define TwentyFiveDaysGreaterThanDaysBetween = 25 > days between NewYear2014 and February2014
###

module.exports.TimeBetweenComparisons = {
   "library" : {
      "identifier" : {
         "id" : "TestSnippet",
         "version" : "1"
      },
      "schemaIdentifier" : {
         "id" : "urn:hl7-org:elm",
         "version" : "r1"
      },
      "usings" : {
         "def" : [ {
            "localIdentifier" : "QUICK",
            "uri" : "http://org.hl7.fhir"
         } ]
      },
      "statements" : {
         "def" : [ {
            "name" : "Patient",
            "context" : "PATIENT",
            "expression" : {
               "type" : "SingletonOf",
               "operand" : {
                  "dataType" : "{http://org.hl7.fhir}Patient",
                  "type" : "Retrieve"
               }
            }
         }, {
            "name" : "NewYear2014",
            "context" : "PATIENT",
            "expression" : {
               "name" : "Date",
               "type" : "FunctionRef",
               "operand" : [ {
                  "valueType" : "{http://www.w3.org/2001/XMLSchema}int",
                  "value" : "2014",
                  "type" : "Literal"
               }, {
                  "valueType" : "{http://www.w3.org/2001/XMLSchema}int",
                  "value" : "1",
                  "type" : "Literal"
               }, {
                  "valueType" : "{http://www.w3.org/2001/XMLSchema}int",
                  "value" : "1",
                  "type" : "Literal"
               }, {
                  "valueType" : "{http://www.w3.org/2001/XMLSchema}int",
                  "value" : "0",
                  "type" : "Literal"
               }, {
                  "valueType" : "{http://www.w3.org/2001/XMLSchema}int",
                  "value" : "0",
                  "type" : "Literal"
               }, {
                  "valueType" : "{http://www.w3.org/2001/XMLSchema}int",
                  "value" : "0",
                  "type" : "Literal"
               }, {
                  "valueType" : "{http://www.w3.org/2001/XMLSchema}int",
                  "value" : "0",
                  "type" : "Literal"
               } ]
            }
         }, {
            "name" : "February2014",
            "context" : "PATIENT",
            "expression" : {
               "name" : "Date",
               "type" : "FunctionRef",
               "operand" : [ {
                  "valueType" : "{http://www.w3.org/2001/XMLSchema}int",
                  "value" : "2014",
                  "type" : "Literal"
               }, {
                  "valueType" : "{http://www.w3.org/2001/XMLSchema}int",
                  "value" : "2",
                  "type" : "Literal"
               } ]
            }
         }, {
            "name" : "GreaterThan25DaysAfter",
            "context" : "PATIENT",
            "expression" : {
               "type" : "Greater",
               "operand" : [ {
                  "type" : "DaysBetween",
                  "operand" : [ {
                     "name" : "NewYear2014",
                     "type" : "ExpressionRef"
                  }, {
                     "name" : "February2014",
                     "type" : "ExpressionRef"
                  } ]
               }, {
                  "valueType" : "{http://www.w3.org/2001/XMLSchema}int",
                  "value" : "25",
                  "type" : "Literal"
               } ]
            }
         }, {
            "name" : "GreaterThan40DaysAfter",
            "context" : "PATIENT",
            "expression" : {
               "type" : "Greater",
               "operand" : [ {
                  "type" : "DaysBetween",
                  "operand" : [ {
                     "name" : "NewYear2014",
                     "type" : "ExpressionRef"
                  }, {
                     "name" : "February2014",
                     "type" : "ExpressionRef"
                  } ]
               }, {
                  "valueType" : "{http://www.w3.org/2001/XMLSchema}int",
                  "value" : "40",
                  "type" : "Literal"
               } ]
            }
         }, {
            "name" : "GreaterThan80DaysAfter",
            "context" : "PATIENT",
            "expression" : {
               "type" : "Greater",
               "operand" : [ {
                  "type" : "DaysBetween",
                  "operand" : [ {
                     "name" : "NewYear2014",
                     "type" : "ExpressionRef"
                  }, {
                     "name" : "February2014",
                     "type" : "ExpressionRef"
                  } ]
               }, {
                  "valueType" : "{http://www.w3.org/2001/XMLSchema}int",
                  "value" : "80",
                  "type" : "Literal"
               } ]
            }
         }, {
            "name" : "GreaterOrEqualTo25DaysAfter",
            "context" : "PATIENT",
            "expression" : {
               "type" : "GreaterOrEqual",
               "operand" : [ {
                  "type" : "DaysBetween",
                  "operand" : [ {
                     "name" : "NewYear2014",
                     "type" : "ExpressionRef"
                  }, {
                     "name" : "February2014",
                     "type" : "ExpressionRef"
                  } ]
               }, {
                  "valueType" : "{http://www.w3.org/2001/XMLSchema}int",
                  "value" : "25",
                  "type" : "Literal"
               } ]
            }
         }, {
            "name" : "GreaterOrEqualTo40DaysAfter",
            "context" : "PATIENT",
            "expression" : {
               "type" : "GreaterOrEqual",
               "operand" : [ {
                  "type" : "DaysBetween",
                  "operand" : [ {
                     "name" : "NewYear2014",
                     "type" : "ExpressionRef"
                  }, {
                     "name" : "February2014",
                     "type" : "ExpressionRef"
                  } ]
               }, {
                  "valueType" : "{http://www.w3.org/2001/XMLSchema}int",
                  "value" : "40",
                  "type" : "Literal"
               } ]
            }
         }, {
            "name" : "GreaterOrEqualTo80DaysAfter",
            "context" : "PATIENT",
            "expression" : {
               "type" : "GreaterOrEqual",
               "operand" : [ {
                  "type" : "DaysBetween",
                  "operand" : [ {
                     "name" : "NewYear2014",
                     "type" : "ExpressionRef"
                  }, {
                     "name" : "February2014",
                     "type" : "ExpressionRef"
                  } ]
               }, {
                  "valueType" : "{http://www.w3.org/2001/XMLSchema}int",
                  "value" : "80",
                  "type" : "Literal"
               } ]
            }
         }, {
            "name" : "EqualTo25DaysAfter",
            "context" : "PATIENT",
            "expression" : {
               "type" : "Equal",
               "operand" : [ {
                  "type" : "DaysBetween",
                  "operand" : [ {
                     "name" : "NewYear2014",
                     "type" : "ExpressionRef"
                  }, {
                     "name" : "February2014",
                     "type" : "ExpressionRef"
                  } ]
               }, {
                  "valueType" : "{http://www.w3.org/2001/XMLSchema}int",
                  "value" : "25",
                  "type" : "Literal"
               } ]
            }
         }, {
            "name" : "EqualTo40DaysAfter",
            "context" : "PATIENT",
            "expression" : {
               "type" : "Equal",
               "operand" : [ {
                  "type" : "DaysBetween",
                  "operand" : [ {
                     "name" : "NewYear2014",
                     "type" : "ExpressionRef"
                  }, {
                     "name" : "February2014",
                     "type" : "ExpressionRef"
                  } ]
               }, {
                  "valueType" : "{http://www.w3.org/2001/XMLSchema}int",
                  "value" : "40",
                  "type" : "Literal"
               } ]
            }
         }, {
            "name" : "EqualTo80DaysAfter",
            "context" : "PATIENT",
            "expression" : {
               "type" : "Equal",
               "operand" : [ {
                  "type" : "DaysBetween",
                  "operand" : [ {
                     "name" : "NewYear2014",
                     "type" : "ExpressionRef"
                  }, {
                     "name" : "February2014",
                     "type" : "ExpressionRef"
                  } ]
               }, {
                  "valueType" : "{http://www.w3.org/2001/XMLSchema}int",
                  "value" : "80",
                  "type" : "Literal"
               } ]
            }
         }, {
            "name" : "LessOrEqualTo25DaysAfter",
            "context" : "PATIENT",
            "expression" : {
               "type" : "LessOrEqual",
               "operand" : [ {
                  "type" : "DaysBetween",
                  "operand" : [ {
                     "name" : "NewYear2014",
                     "type" : "ExpressionRef"
                  }, {
                     "name" : "February2014",
                     "type" : "ExpressionRef"
                  } ]
               }, {
                  "valueType" : "{http://www.w3.org/2001/XMLSchema}int",
                  "value" : "25",
                  "type" : "Literal"
               } ]
            }
         }, {
            "name" : "LessOrEqualTo40DaysAfter",
            "context" : "PATIENT",
            "expression" : {
               "type" : "LessOrEqual",
               "operand" : [ {
                  "type" : "DaysBetween",
                  "operand" : [ {
                     "name" : "NewYear2014",
                     "type" : "ExpressionRef"
                  }, {
                     "name" : "February2014",
                     "type" : "ExpressionRef"
                  } ]
               }, {
                  "valueType" : "{http://www.w3.org/2001/XMLSchema}int",
                  "value" : "40",
                  "type" : "Literal"
               } ]
            }
         }, {
            "name" : "LessOrEqualTo80DaysAfter",
            "context" : "PATIENT",
            "expression" : {
               "type" : "LessOrEqual",
               "operand" : [ {
                  "type" : "DaysBetween",
                  "operand" : [ {
                     "name" : "NewYear2014",
                     "type" : "ExpressionRef"
                  }, {
                     "name" : "February2014",
                     "type" : "ExpressionRef"
                  } ]
               }, {
                  "valueType" : "{http://www.w3.org/2001/XMLSchema}int",
                  "value" : "80",
                  "type" : "Literal"
               } ]
            }
         }, {
            "name" : "LessThan25DaysAfter",
            "context" : "PATIENT",
            "expression" : {
               "type" : "Less",
               "operand" : [ {
                  "type" : "DaysBetween",
                  "operand" : [ {
                     "name" : "NewYear2014",
                     "type" : "ExpressionRef"
                  }, {
                     "name" : "February2014",
                     "type" : "ExpressionRef"
                  } ]
               }, {
                  "valueType" : "{http://www.w3.org/2001/XMLSchema}int",
                  "value" : "25",
                  "type" : "Literal"
               } ]
            }
         }, {
            "name" : "LessThan40DaysAfter",
            "context" : "PATIENT",
            "expression" : {
               "type" : "Less",
               "operand" : [ {
                  "type" : "DaysBetween",
                  "operand" : [ {
                     "name" : "NewYear2014",
                     "type" : "ExpressionRef"
                  }, {
                     "name" : "February2014",
                     "type" : "ExpressionRef"
                  } ]
               }, {
                  "valueType" : "{http://www.w3.org/2001/XMLSchema}int",
                  "value" : "40",
                  "type" : "Literal"
               } ]
            }
         }, {
            "name" : "LessThan80DaysAfter",
            "context" : "PATIENT",
            "expression" : {
               "type" : "Less",
               "operand" : [ {
                  "type" : "DaysBetween",
                  "operand" : [ {
                     "name" : "NewYear2014",
                     "type" : "ExpressionRef"
                  }, {
                     "name" : "February2014",
                     "type" : "ExpressionRef"
                  } ]
               }, {
                  "valueType" : "{http://www.w3.org/2001/XMLSchema}int",
                  "value" : "80",
                  "type" : "Literal"
               } ]
            }
         }, {
            "name" : "TwentyFiveDaysLessThanDaysBetween",
            "context" : "PATIENT",
            "expression" : {
               "type" : "Less",
               "operand" : [ {
                  "valueType" : "{http://www.w3.org/2001/XMLSchema}int",
                  "value" : "25",
                  "type" : "Literal"
               }, {
                  "type" : "DaysBetween",
                  "operand" : [ {
                     "name" : "NewYear2014",
                     "type" : "ExpressionRef"
                  }, {
                     "name" : "February2014",
                     "type" : "ExpressionRef"
                  } ]
               } ]
            }
         }, {
            "name" : "FortyDaysEqualToDaysBetween",
            "context" : "PATIENT",
            "expression" : {
               "type" : "Equal",
               "operand" : [ {
                  "valueType" : "{http://www.w3.org/2001/XMLSchema}int",
                  "value" : "40",
                  "type" : "Literal"
               }, {
                  "type" : "DaysBetween",
                  "operand" : [ {
                     "name" : "NewYear2014",
                     "type" : "ExpressionRef"
                  }, {
                     "name" : "February2014",
                     "type" : "ExpressionRef"
                  } ]
               } ]
            }
         }, {
            "name" : "TwentyFiveDaysGreaterThanDaysBetween",
            "context" : "PATIENT",
            "expression" : {
               "type" : "Greater",
               "operand" : [ {
                  "valueType" : "{http://www.w3.org/2001/XMLSchema}int",
                  "value" : "25",
                  "type" : "Literal"
               }, {
                  "type" : "DaysBetween",
                  "operand" : [ {
                     "name" : "NewYear2014",
                     "type" : "ExpressionRef"
                  }, {
                     "name" : "February2014",
                     "type" : "ExpressionRef"
                  } ]
               } ]
            }
         } ]
      }
   }
}

### Literal
library TestSnippet version '1'
using QUICK
context PATIENT
define BoolTrue = true
define BoolFalse = false
define IntOne = 1
define DecimalTenth = 0.1
define StringTrue = 'true'
###

module.exports.Literal = {
   "library" : {
      "identifier" : {
         "id" : "TestSnippet",
         "version" : "1"
      },
      "schemaIdentifier" : {
         "id" : "urn:hl7-org:elm",
         "version" : "r1"
      },
      "usings" : {
         "def" : [ {
            "localIdentifier" : "QUICK",
            "uri" : "http://org.hl7.fhir"
         } ]
      },
      "statements" : {
         "def" : [ {
            "name" : "Patient",
            "context" : "PATIENT",
            "expression" : {
               "type" : "SingletonOf",
               "operand" : {
                  "dataType" : "{http://org.hl7.fhir}Patient",
                  "type" : "Retrieve"
               }
            }
         }, {
            "name" : "BoolTrue",
            "context" : "PATIENT",
            "expression" : {
               "valueType" : "{http://www.w3.org/2001/XMLSchema}bool",
               "value" : "true",
               "type" : "Literal"
            }
         }, {
            "name" : "BoolFalse",
            "context" : "PATIENT",
            "expression" : {
               "valueType" : "{http://www.w3.org/2001/XMLSchema}bool",
               "value" : "false",
               "type" : "Literal"
            }
         }, {
            "name" : "IntOne",
            "context" : "PATIENT",
            "expression" : {
               "valueType" : "{http://www.w3.org/2001/XMLSchema}int",
               "value" : "1",
               "type" : "Literal"
            }
         }, {
            "name" : "DecimalTenth",
            "context" : "PATIENT",
            "expression" : {
               "valueType" : "{http://www.w3.org/2001/XMLSchema}decimal",
               "value" : "0.1",
               "type" : "Literal"
            }
         }, {
            "name" : "StringTrue",
            "context" : "PATIENT",
            "expression" : {
               "valueType" : "{http://www.w3.org/2001/XMLSchema}string",
               "value" : "true",
               "type" : "Literal"
            }
         } ]
      }
   }
}

### Nil
library TestSnippet version '1'
using QUICK
context PATIENT
define Nil = null
###

module.exports.Nil = {
   "library" : {
      "identifier" : {
         "id" : "TestSnippet",
         "version" : "1"
      },
      "schemaIdentifier" : {
         "id" : "urn:hl7-org:elm",
         "version" : "r1"
      },
      "usings" : {
         "def" : [ {
            "localIdentifier" : "QUICK",
            "uri" : "http://org.hl7.fhir"
         } ]
      },
      "statements" : {
         "def" : [ {
            "name" : "Patient",
            "context" : "PATIENT",
            "expression" : {
               "type" : "SingletonOf",
               "operand" : {
                  "dataType" : "{http://org.hl7.fhir}Patient",
                  "type" : "Retrieve"
               }
            }
         }, {
            "name" : "Nil",
            "context" : "PATIENT",
            "expression" : {
               "type" : "Null"
            }
         } ]
      }
   }
}

### Retrieve
library TestSnippet version '1'
using QUICK
context PATIENT
define "Acute Pharyngitis" = ValueSet('2.16.840.1.113883.3.464.1003.102.12.1011')
define "Ambulatory/ED Visit" = ValueSet('2.16.840.1.113883.3.464.1003.101.12.1061')
define "Annual Wellness Visit" = ValueSet('2.16.840.1.113883.3.526.3.1240')
define Conditions = [Condition]
define Encounters = [Encounter, Performance]
define PharyngitisConditions = [Condition: "Acute Pharyngitis"]
define AmbulatoryEncounters = [Encounter, Performance: "Ambulatory/ED Visit"]
define EncountersByServiceType = [Encounter, Performance: serviceType in "Annual Wellness Visit"]
define WrongDataType = [Encounter, Proposal: "Ambulatory/ED Visit"]
define WrongValueSet = [Condition: "Ambulatory/ED Visit"]
define WrongCodeProperty = [Encounter, Performance: class in "Annual Wellness Visit"]
###

module.exports.Retrieve = {
   "library" : {
      "identifier" : {
         "id" : "TestSnippet",
         "version" : "1"
      },
      "schemaIdentifier" : {
         "id" : "urn:hl7-org:elm",
         "version" : "r1"
      },
      "usings" : {
         "def" : [ {
            "localIdentifier" : "QUICK",
            "uri" : "http://org.hl7.fhir"
         } ]
      },
      "statements" : {
         "def" : [ {
            "name" : "Patient",
            "context" : "PATIENT",
            "expression" : {
               "type" : "SingletonOf",
               "operand" : {
                  "dataType" : "{http://org.hl7.fhir}Patient",
                  "type" : "Retrieve"
               }
            }
         }, {
            "name" : "Acute Pharyngitis",
            "context" : "PATIENT",
            "expression" : {
               "name" : "ValueSet",
               "type" : "FunctionRef",
               "operand" : [ {
                  "valueType" : "{http://www.w3.org/2001/XMLSchema}string",
                  "value" : "2.16.840.1.113883.3.464.1003.102.12.1011",
                  "type" : "Literal"
               } ]
            }
         }, {
            "name" : "Ambulatory/ED Visit",
            "context" : "PATIENT",
            "expression" : {
               "name" : "ValueSet",
               "type" : "FunctionRef",
               "operand" : [ {
                  "valueType" : "{http://www.w3.org/2001/XMLSchema}string",
                  "value" : "2.16.840.1.113883.3.464.1003.101.12.1061",
                  "type" : "Literal"
               } ]
            }
         }, {
            "name" : "Annual Wellness Visit",
            "context" : "PATIENT",
            "expression" : {
               "name" : "ValueSet",
               "type" : "FunctionRef",
               "operand" : [ {
                  "valueType" : "{http://www.w3.org/2001/XMLSchema}string",
                  "value" : "2.16.840.1.113883.3.526.3.1240",
                  "type" : "Literal"
               } ]
            }
         }, {
            "name" : "Conditions",
            "context" : "PATIENT",
            "expression" : {
               "dataType" : "{http://org.hl7.fhir}ConditionOccurrence",
               "type" : "Retrieve"
            }
         }, {
            "name" : "Encounters",
            "context" : "PATIENT",
            "expression" : {
               "dataType" : "{http://org.hl7.fhir}EncounterPerformanceOccurrence",
               "type" : "Retrieve"
            }
         }, {
            "name" : "PharyngitisConditions",
            "context" : "PATIENT",
            "expression" : {
               "dataType" : "{http://org.hl7.fhir}ConditionOccurrence",
               "codeProperty" : "code",
               "type" : "Retrieve",
               "codes" : {
                  "name" : "Acute Pharyngitis",
                  "type" : "ExpressionRef"
               }
            }
         }, {
            "name" : "AmbulatoryEncounters",
            "context" : "PATIENT",
            "expression" : {
               "dataType" : "{http://org.hl7.fhir}EncounterPerformanceOccurrence",
               "codeProperty" : "class",
               "type" : "Retrieve",
               "codes" : {
                  "name" : "Ambulatory/ED Visit",
                  "type" : "ExpressionRef"
               }
            }
         }, {
            "name" : "EncountersByServiceType",
            "context" : "PATIENT",
            "expression" : {
               "dataType" : "{http://org.hl7.fhir}EncounterPerformanceOccurrence",
               "codeProperty" : "serviceType",
               "type" : "Retrieve",
               "codes" : {
                  "name" : "Annual Wellness Visit",
                  "type" : "ExpressionRef"
               }
            }
         }, {
            "name" : "WrongDataType",
            "context" : "PATIENT",
            "expression" : {
               "dataType" : "{http://org.hl7.fhir}EncounterProposalOccurrence",
               "codeProperty" : "class",
               "type" : "Retrieve",
               "codes" : {
                  "name" : "Ambulatory/ED Visit",
                  "type" : "ExpressionRef"
               }
            }
         }, {
            "name" : "WrongValueSet",
            "context" : "PATIENT",
            "expression" : {
               "dataType" : "{http://org.hl7.fhir}ConditionOccurrence",
               "codeProperty" : "code",
               "type" : "Retrieve",
               "codes" : {
                  "name" : "Ambulatory/ED Visit",
                  "type" : "ExpressionRef"
               }
            }
         }, {
            "name" : "WrongCodeProperty",
            "context" : "PATIENT",
            "expression" : {
               "dataType" : "{http://org.hl7.fhir}EncounterPerformanceOccurrence",
               "codeProperty" : "class",
               "type" : "Retrieve",
               "codes" : {
                  "name" : "Annual Wellness Visit",
                  "type" : "ExpressionRef"
               }
            }
         } ]
      }
   }
}

### DateRangeOptimizedQuery
library TestSnippet version '1'
using QUICK
parameter MeasurementPeriod default interval[Date(2013, 1, 1), Date(2014, 1, 1))
context PATIENT
define "Ambulatory/ED Visit" = ValueSet('2.16.840.1.113883.3.464.1003.101.12.1061')
define EncountersDuringMP = [Encounter, Performance] E where E.performanceTime during MeasurementPeriod
define AmbulatoryEncountersDuringMP = [Encounter, Performance: "Ambulatory/ED Visit"] E where E.performanceTime during MeasurementPeriod
define AmbulatoryEncountersIncludedInMP = [Encounter, Performance: "Ambulatory/ED Visit"] E where E.performanceTime included in MeasurementPeriod
###

module.exports.DateRangeOptimizedQuery = {
   "library" : {
      "identifier" : {
         "id" : "TestSnippet",
         "version" : "1"
      },
      "schemaIdentifier" : {
         "id" : "urn:hl7-org:elm",
         "version" : "r1"
      },
      "usings" : {
         "def" : [ {
            "localIdentifier" : "QUICK",
            "uri" : "http://org.hl7.fhir"
         } ]
      },
      "parameters" : {
         "def" : [ {
            "name" : "MeasurementPeriod",
            "default" : {
               "lowClosed" : true,
               "highClosed" : false,
               "type" : "Interval",
               "low" : {
                  "name" : "Date",
                  "type" : "FunctionRef",
                  "operand" : [ {
                     "valueType" : "{http://www.w3.org/2001/XMLSchema}int",
                     "value" : "2013",
                     "type" : "Literal"
                  }, {
                     "valueType" : "{http://www.w3.org/2001/XMLSchema}int",
                     "value" : "1",
                     "type" : "Literal"
                  }, {
                     "valueType" : "{http://www.w3.org/2001/XMLSchema}int",
                     "value" : "1",
                     "type" : "Literal"
                  } ]
               },
               "high" : {
                  "name" : "Date",
                  "type" : "FunctionRef",
                  "operand" : [ {
                     "valueType" : "{http://www.w3.org/2001/XMLSchema}int",
                     "value" : "2014",
                     "type" : "Literal"
                  }, {
                     "valueType" : "{http://www.w3.org/2001/XMLSchema}int",
                     "value" : "1",
                     "type" : "Literal"
                  }, {
                     "valueType" : "{http://www.w3.org/2001/XMLSchema}int",
                     "value" : "1",
                     "type" : "Literal"
                  } ]
               }
            }
         } ]
      },
      "statements" : {
         "def" : [ {
            "name" : "Patient",
            "context" : "PATIENT",
            "expression" : {
               "type" : "SingletonOf",
               "operand" : {
                  "dataType" : "{http://org.hl7.fhir}Patient",
                  "type" : "Retrieve"
               }
            }
         }, {
            "name" : "Ambulatory/ED Visit",
            "context" : "PATIENT",
            "expression" : {
               "name" : "ValueSet",
               "type" : "FunctionRef",
               "operand" : [ {
                  "valueType" : "{http://www.w3.org/2001/XMLSchema}string",
                  "value" : "2.16.840.1.113883.3.464.1003.101.12.1061",
                  "type" : "Literal"
               } ]
            }
         }, {
            "name" : "EncountersDuringMP",
            "context" : "PATIENT",
            "expression" : {
               "type" : "Query",
               "source" : [ {
                  "alias" : "E",
                  "expression" : {
                     "dataType" : "{http://org.hl7.fhir}EncounterPerformanceOccurrence",
                     "dateProperty" : "performanceTime",
                     "type" : "Retrieve",
                     "dateRange" : {
                        "name" : "MeasurementPeriod",
                        "type" : "ParameterRef"
                     }
                  }
               } ],
               "relationship" : [ ]
            }
         }, {
            "name" : "AmbulatoryEncountersDuringMP",
            "context" : "PATIENT",
            "expression" : {
               "type" : "Query",
               "source" : [ {
                  "alias" : "E",
                  "expression" : {
                     "dataType" : "{http://org.hl7.fhir}EncounterPerformanceOccurrence",
                     "codeProperty" : "class",
                     "dateProperty" : "performanceTime",
                     "type" : "Retrieve",
                     "codes" : {
                        "name" : "Ambulatory/ED Visit",
                        "type" : "ExpressionRef"
                     },
                     "dateRange" : {
                        "name" : "MeasurementPeriod",
                        "type" : "ParameterRef"
                     }
                  }
               } ],
               "relationship" : [ ]
            }
         }, {
            "name" : "AmbulatoryEncountersIncludedInMP",
            "context" : "PATIENT",
            "expression" : {
               "type" : "Query",
               "source" : [ {
                  "alias" : "E",
                  "expression" : {
                     "dataType" : "{http://org.hl7.fhir}EncounterPerformanceOccurrence",
                     "codeProperty" : "class",
                     "dateProperty" : "performanceTime",
                     "type" : "Retrieve",
                     "codes" : {
                        "name" : "Ambulatory/ED Visit",
                        "type" : "ExpressionRef"
                     },
                     "dateRange" : {
                        "name" : "MeasurementPeriod",
                        "type" : "ParameterRef"
                     }
                  }
               } ],
               "relationship" : [ ]
            }
         } ]
      }
   }
}

### IncludesQuery
library TestSnippet version '1'
using QUICK
parameter MeasurementPeriod default interval[Date(2013, 1, 1), Date(2014, 1, 1))
context PATIENT
define "Ambulatory/ED Visit" = ValueSet('2.16.840.1.113883.3.464.1003.101.12.1061')
define MPIncludedAmbulatoryEncounters = [Encounter, Performance: "Ambulatory/ED Visit"] E where MeasurementPeriod includes E.performanceTime
###

module.exports.IncludesQuery = {
   "library" : {
      "identifier" : {
         "id" : "TestSnippet",
         "version" : "1"
      },
      "schemaIdentifier" : {
         "id" : "urn:hl7-org:elm",
         "version" : "r1"
      },
      "usings" : {
         "def" : [ {
            "localIdentifier" : "QUICK",
            "uri" : "http://org.hl7.fhir"
         } ]
      },
      "parameters" : {
         "def" : [ {
            "name" : "MeasurementPeriod",
            "default" : {
               "lowClosed" : true,
               "highClosed" : false,
               "type" : "Interval",
               "low" : {
                  "name" : "Date",
                  "type" : "FunctionRef",
                  "operand" : [ {
                     "valueType" : "{http://www.w3.org/2001/XMLSchema}int",
                     "value" : "2013",
                     "type" : "Literal"
                  }, {
                     "valueType" : "{http://www.w3.org/2001/XMLSchema}int",
                     "value" : "1",
                     "type" : "Literal"
                  }, {
                     "valueType" : "{http://www.w3.org/2001/XMLSchema}int",
                     "value" : "1",
                     "type" : "Literal"
                  } ]
               },
               "high" : {
                  "name" : "Date",
                  "type" : "FunctionRef",
                  "operand" : [ {
                     "valueType" : "{http://www.w3.org/2001/XMLSchema}int",
                     "value" : "2014",
                     "type" : "Literal"
                  }, {
                     "valueType" : "{http://www.w3.org/2001/XMLSchema}int",
                     "value" : "1",
                     "type" : "Literal"
                  }, {
                     "valueType" : "{http://www.w3.org/2001/XMLSchema}int",
                     "value" : "1",
                     "type" : "Literal"
                  } ]
               }
            }
         } ]
      },
      "statements" : {
         "def" : [ {
            "name" : "Patient",
            "context" : "PATIENT",
            "expression" : {
               "type" : "SingletonOf",
               "operand" : {
                  "dataType" : "{http://org.hl7.fhir}Patient",
                  "type" : "Retrieve"
               }
            }
         }, {
            "name" : "Ambulatory/ED Visit",
            "context" : "PATIENT",
            "expression" : {
               "name" : "ValueSet",
               "type" : "FunctionRef",
               "operand" : [ {
                  "valueType" : "{http://www.w3.org/2001/XMLSchema}string",
                  "value" : "2.16.840.1.113883.3.464.1003.101.12.1061",
                  "type" : "Literal"
               } ]
            }
         }, {
            "name" : "MPIncludedAmbulatoryEncounters",
            "context" : "PATIENT",
            "expression" : {
               "type" : "Query",
               "source" : [ {
                  "alias" : "E",
                  "expression" : {
                     "dataType" : "{http://org.hl7.fhir}EncounterPerformanceOccurrence",
                     "codeProperty" : "class",
                     "type" : "Retrieve",
                     "codes" : {
                        "name" : "Ambulatory/ED Visit",
                        "type" : "ExpressionRef"
                     }
                  }
               } ],
               "relationship" : [ ],
               "where" : {
                  "type" : "Includes",
                  "operand" : [ {
                     "name" : "MeasurementPeriod",
                     "type" : "ParameterRef"
                  }, {
                     "path" : "performanceTime",
                     "scope" : "E",
                     "type" : "Property"
                  } ]
               }
            }
         } ]
      }
   }
}

### ScratchPad
library TestSnippet version '1'
using QUICK
context PATIENT
define Foo = "foo"
###

module.exports.ScratchPad = {
   "library" : {
      "identifier" : {
         "id" : "TestSnippet",
         "version" : "1"
      },
      "schemaIdentifier" : {
         "id" : "urn:hl7-org:elm",
         "version" : "r1"
      },
      "usings" : {
         "def" : [ {
            "localIdentifier" : "QUICK",
            "uri" : "http://org.hl7.fhir"
         } ]
      },
      "statements" : {
         "def" : [ {
            "name" : "Patient",
            "context" : "PATIENT",
            "expression" : {
               "type" : "SingletonOf",
               "operand" : {
                  "dataType" : "{http://org.hl7.fhir}Patient",
                  "type" : "Retrieve"
               }
            }
         }, {
            "name" : "Foo",
            "context" : "PATIENT",
            "expression" : {
               "name" : "foo",
               "type" : "IdentifierRef"
            }
         } ]
      }
   }
}

### MultiSourceQuery
library TestSnippet version '1'
using QUICK
parameter MeasurementPeriod default interval[Date(2013, 1, 1), Date(2014, 1, 1))
context PATIENT
define msQueryWhere = foreach [Encounter, Performance] E, 
                              [Condition] C 
                              where E.performanceTime included in MeasurementPeriod

define msQueryWhere2 = foreach [Encounter, Performance] E, [Condition] C 
  where  E.performanceTime  included in MeasurementPeriod and  C.identifier.id = 'http://cqframework.org/3/2'

define msQuery = foreach [Encounter, Performance] E, [Condition] C return {E: E, C:C} 
###

module.exports.MultiSourceQuery = {
   "library" : {
      "identifier" : {
         "id" : "TestSnippet",
         "version" : "1"
      },
      "schemaIdentifier" : {
         "id" : "urn:hl7-org:elm",
         "version" : "r1"
      },
      "usings" : {
         "def" : [ {
            "localIdentifier" : "QUICK",
            "uri" : "http://org.hl7.fhir"
         } ]
      },
      "parameters" : {
         "def" : [ {
            "name" : "MeasurementPeriod",
            "default" : {
               "lowClosed" : true,
               "highClosed" : false,
               "type" : "Interval",
               "low" : {
                  "name" : "Date",
                  "type" : "FunctionRef",
                  "operand" : [ {
                     "valueType" : "{http://www.w3.org/2001/XMLSchema}int",
                     "value" : "2013",
                     "type" : "Literal"
                  }, {
                     "valueType" : "{http://www.w3.org/2001/XMLSchema}int",
                     "value" : "1",
                     "type" : "Literal"
                  }, {
                     "valueType" : "{http://www.w3.org/2001/XMLSchema}int",
                     "value" : "1",
                     "type" : "Literal"
                  } ]
               },
               "high" : {
                  "name" : "Date",
                  "type" : "FunctionRef",
                  "operand" : [ {
                     "valueType" : "{http://www.w3.org/2001/XMLSchema}int",
                     "value" : "2014",
                     "type" : "Literal"
                  }, {
                     "valueType" : "{http://www.w3.org/2001/XMLSchema}int",
                     "value" : "1",
                     "type" : "Literal"
                  }, {
                     "valueType" : "{http://www.w3.org/2001/XMLSchema}int",
                     "value" : "1",
                     "type" : "Literal"
                  } ]
               }
            }
         } ]
      },
      "statements" : {
         "def" : [ {
            "name" : "msQueryWhere",
            "context" : "PATIENT",
            "expression" : {
               "type" : "Query",
               "source" : [ {
                  "alias" : "E",
                  "expression" : {
                     "dataType" : "{http://org.hl7.fhir}EncounterPerformanceOccurrence",
                     "dateProperty" : "performanceTime",
                     "type" : "Retrieve",
                     "dateRange" : {
                        "name" : "MeasurementPeriod",
                        "type" : "ParameterRef"
                     }
                  }
               }, {
                  "alias" : "C",
                  "expression" : {
                     "dataType" : "{http://org.hl7.fhir}ConditionOccurrence",
                     "type" : "Retrieve"
                  }
               } ],
               "relationship" : [ ],
               "return" : {
                  "distinct" : true,
                  "expression" : {
                     "type" : "Tuple",
                     "element" : [ {
                        "name" : "E",
                        "value" : {
                           "name" : "E",
                           "type" : "AliasRef"
                        }
                     }, {
                        "name" : "C",
                        "value" : {
                           "name" : "C",
                           "type" : "AliasRef"
                        }
                     } ]
                  }
               }
            }
         }, {
            "name" : "msQueryWhere2",
            "context" : "PATIENT",
            "expression" : {
               "type" : "Query",
               "source" : [ {
                  "alias" : "E",
                  "expression" : {
                     "dataType" : "{http://org.hl7.fhir}EncounterPerformanceOccurrence",
                     "dateProperty" : "performanceTime",
                     "type" : "Retrieve",
                     "dateRange" : {
                        "name" : "MeasurementPeriod",
                        "type" : "ParameterRef"
                     }
                  }
               }, {
                  "alias" : "C",
                  "expression" : {
                     "dataType" : "{http://org.hl7.fhir}ConditionOccurrence",
                     "type" : "Retrieve"
                  }
               } ],
               "relationship" : [ ],
               "where" : {
                  "type" : "Equal",
                  "operand" : [ {
                     "path" : "identifier.id",
                     "scope" : "C",
                     "type" : "Property"
                  }, {
                     "valueType" : "{http://www.w3.org/2001/XMLSchema}string",
                     "value" : "http://cqframework.org/3/2",
                     "type" : "Literal"
                  } ]
               },
               "return" : {
                  "distinct" : true,
                  "expression" : {
                     "type" : "Tuple",
                     "element" : [ {
                        "name" : "E",
                        "value" : {
                           "name" : "E",
                           "type" : "AliasRef"
                        }
                     }, {
                        "name" : "C",
                        "value" : {
                           "name" : "C",
                           "type" : "AliasRef"
                        }
                     } ]
                  }
               }
            }
         }, {
            "name" : "msQuery",
            "context" : "PATIENT",
            "expression" : {
               "type" : "Query",
               "source" : [ {
                  "alias" : "E",
                  "expression" : {
                     "dataType" : "{http://org.hl7.fhir}EncounterPerformanceOccurrence",
                     "type" : "Retrieve"
                  }
               }, {
                  "alias" : "C",
                  "expression" : {
                     "dataType" : "{http://org.hl7.fhir}ConditionOccurrence",
                     "type" : "Retrieve"
                  }
               } ],
               "relationship" : [ ],
               "return" : {
                  "expression" : {
                     "type" : "Tuple",
                     "element" : [ {
                        "name" : "E",
                        "value" : {
                           "name" : "E",
                           "type" : "AliasRef"
                        }
                     }, {
                        "name" : "C",
                        "value" : {
                           "name" : "C",
                           "type" : "AliasRef"
                        }
                     } ]
                  }
               }
            }
         } ]
      }
   }
}

### QueryDefine
library TestSnippet version '1'
using QUICK
context PATIENT
define query =  [Encounter, Performance] E 
 define a = E
 return {E: E, a:a}
###

module.exports.QueryDefine = {
   "library" : {
      "identifier" : {
         "id" : "TestSnippet",
         "version" : "1"
      },
      "schemaIdentifier" : {
         "id" : "urn:hl7-org:elm",
         "version" : "r1"
      },
      "usings" : {
         "def" : [ {
            "localIdentifier" : "QUICK",
            "uri" : "http://org.hl7.fhir"
         } ]
      },
      "statements" : {
         "def" : [ {
            "name" : "query",
            "context" : "PATIENT",
            "expression" : {
               "type" : "Query",
               "source" : [ {
                  "alias" : "E",
                  "expression" : {
                     "dataType" : "{http://org.hl7.fhir}EncounterPerformanceOccurrence",
                     "type" : "Retrieve"
                  }
               } ],
               "define" : [ {
                  "identifier" : "a",
                  "expression" : {
                     "name" : "E",
                     "type" : "AliasRef"
                  }
               } ],
               "relationship" : [ ],
               "return" : {
                  "expression" : {
                     "type" : "Tuple",
                     "element" : [ {
                        "name" : "E",
                        "value" : {
                           "name" : "E",
                           "type" : "AliasRef"
                        }
                     }, {
                        "name" : "a",
                        "value" : {
                           "name" : "a",
                           "type" : "QueryDefineRef"
                        }
                     } ]
                  }
               }
            }
         } ]
      }
   }
}

### Tuple
library TestSnippet version '1'
using QUICK
context PATIENT
define tup = {a: 1, b: 2}
define query =  [Encounter, Performance] E return {id: E.id, thing: E.status}
###

module.exports.Tuple = {
   "library" : {
      "identifier" : {
         "id" : "TestSnippet",
         "version" : "1"
      },
      "schemaIdentifier" : {
         "id" : "urn:hl7-org:elm",
         "version" : "r1"
      },
      "usings" : {
         "def" : [ {
            "localIdentifier" : "QUICK",
            "uri" : "http://org.hl7.fhir"
         } ]
      },
      "statements" : {
         "def" : [ {
            "name" : "tup",
            "context" : "PATIENT",
            "expression" : {
               "type" : "Tuple",
               "element" : [ {
                  "name" : "a",
                  "value" : {
                     "valueType" : "{http://www.w3.org/2001/XMLSchema}int",
                     "value" : "1",
                     "type" : "Literal"
                  }
               }, {
                  "name" : "b",
                  "value" : {
                     "valueType" : "{http://www.w3.org/2001/XMLSchema}int",
                     "value" : "2",
                     "type" : "Literal"
                  }
               } ]
            }
         }, {
            "name" : "query",
            "context" : "PATIENT",
            "expression" : {
               "type" : "Query",
               "source" : [ {
                  "alias" : "E",
                  "expression" : {
                     "dataType" : "{http://org.hl7.fhir}EncounterPerformanceOccurrence",
                     "type" : "Retrieve"
                  }
               } ],
               "relationship" : [ ],
               "return" : {
                  "expression" : {
                     "type" : "Tuple",
                     "element" : [ {
                        "name" : "id",
                        "value" : {
                           "path" : "id",
                           "scope" : "E",
                           "type" : "Property"
                        }
                     }, {
                        "name" : "thing",
                        "value" : {
                           "path" : "status",
                           "scope" : "E",
                           "type" : "Property"
                        }
                     } ]
                  }
               }
            }
         } ]
      }
   }
}

### QueryRelationship
library TestSnippet version '1'
using QUICK
context PATIENT
 
 define withQuery =  [Encounter, Performance] E 
   with [Condition] C such that C.identifier.id = 'http://cqframework.org/3/2'
 
 define withQuery2 =  [Encounter, Performance] E 
   with [Condition] C such that C.identifier.id = 'http://cqframework.org/3'

 define withOutQuery =  [Encounter, Performance] E 
   without [Condition] C such that C.identifier.id = 'http://cqframework.org/3/'

 define withOutQuery2 =  [Encounter, Performance] E 
   without [Condition] C such that C.identifier.id = 'http://cqframework.org/3/2'
###

module.exports.QueryRelationship = {
   "library" : {
      "identifier" : {
         "id" : "TestSnippet",
         "version" : "1"
      },
      "schemaIdentifier" : {
         "id" : "urn:hl7-org:elm",
         "version" : "r1"
      },
      "usings" : {
         "def" : [ {
            "localIdentifier" : "QUICK",
            "uri" : "http://org.hl7.fhir"
         } ]
      },
      "statements" : {
         "def" : [ {
            "name" : "withQuery",
            "context" : "PATIENT",
            "expression" : {
               "type" : "Query",
               "source" : [ {
                  "alias" : "E",
                  "expression" : {
                     "dataType" : "{http://org.hl7.fhir}EncounterPerformanceOccurrence",
                     "type" : "Retrieve"
                  }
               } ],
               "relationship" : [ {
                  "alias" : "C",
                  "type" : "With",
                  "expression" : {
                     "dataType" : "{http://org.hl7.fhir}ConditionOccurrence",
                     "type" : "Retrieve"
                  },
                  "suchThat" : {
                     "type" : "Equal",
                     "operand" : [ {
                        "path" : "identifier.id",
                        "scope" : "C",
                        "type" : "Property"
                     }, {
                        "valueType" : "{http://www.w3.org/2001/XMLSchema}string",
                        "value" : "http://cqframework.org/3/2",
                        "type" : "Literal"
                     } ]
                  }
               } ]
            }
         }, {
            "name" : "withQuery2",
            "context" : "PATIENT",
            "expression" : {
               "type" : "Query",
               "source" : [ {
                  "alias" : "E",
                  "expression" : {
                     "dataType" : "{http://org.hl7.fhir}EncounterPerformanceOccurrence",
                     "type" : "Retrieve"
                  }
               } ],
               "relationship" : [ {
                  "alias" : "C",
                  "type" : "With",
                  "expression" : {
                     "dataType" : "{http://org.hl7.fhir}ConditionOccurrence",
                     "type" : "Retrieve"
                  },
                  "suchThat" : {
                     "type" : "Equal",
                     "operand" : [ {
                        "path" : "identifier.id",
                        "scope" : "C",
                        "type" : "Property"
                     }, {
                        "valueType" : "{http://www.w3.org/2001/XMLSchema}string",
                        "value" : "http://cqframework.org/3",
                        "type" : "Literal"
                     } ]
                  }
               } ]
            }
         }, {
            "name" : "withOutQuery",
            "context" : "PATIENT",
            "expression" : {
               "type" : "Query",
               "source" : [ {
                  "alias" : "E",
                  "expression" : {
                     "dataType" : "{http://org.hl7.fhir}EncounterPerformanceOccurrence",
                     "type" : "Retrieve"
                  }
               } ],
               "relationship" : [ {
                  "alias" : "C",
                  "type" : "Without",
                  "expression" : {
                     "dataType" : "{http://org.hl7.fhir}ConditionOccurrence",
                     "type" : "Retrieve"
                  },
                  "suchThat" : {
                     "type" : "Equal",
                     "operand" : [ {
                        "path" : "identifier.id",
                        "scope" : "C",
                        "type" : "Property"
                     }, {
                        "valueType" : "{http://www.w3.org/2001/XMLSchema}string",
                        "value" : "http://cqframework.org/3/",
                        "type" : "Literal"
                     } ]
                  }
               } ]
            }
         }, {
            "name" : "withOutQuery2",
            "context" : "PATIENT",
            "expression" : {
               "type" : "Query",
               "source" : [ {
                  "alias" : "E",
                  "expression" : {
                     "dataType" : "{http://org.hl7.fhir}EncounterPerformanceOccurrence",
                     "type" : "Retrieve"
                  }
               } ],
               "relationship" : [ {
                  "alias" : "C",
                  "type" : "Without",
                  "expression" : {
                     "dataType" : "{http://org.hl7.fhir}ConditionOccurrence",
                     "type" : "Retrieve"
                  },
                  "suchThat" : {
                     "type" : "Equal",
                     "operand" : [ {
                        "path" : "identifier.id",
                        "scope" : "C",
                        "type" : "Property"
                     }, {
                        "valueType" : "{http://www.w3.org/2001/XMLSchema}string",
                        "value" : "http://cqframework.org/3/2",
                        "type" : "Literal"
                     } ]
                  }
               } ]
            }
         } ]
      }
   }
}

### Sorting
library TestSnippet version '1'
using QUICK
context PATIENT
define singleAsc =  [Encounter, Performance] E  return {E : E} sort by E.identifier.id
define singleDesc =  [Encounter, Performance] E return {E : E} sort by E.identifier.id desc
###

module.exports.Sorting = {
   "library" : {
      "identifier" : {
         "id" : "TestSnippet",
         "version" : "1"
      },
      "schemaIdentifier" : {
         "id" : "urn:hl7-org:elm",
         "version" : "r1"
      },
      "usings" : {
         "def" : [ {
            "localIdentifier" : "QUICK",
            "uri" : "http://org.hl7.fhir"
         } ]
      },
      "statements" : {
         "def" : [ {
            "name" : "singleAsc",
            "context" : "PATIENT",
            "expression" : {
               "type" : "Query",
               "source" : [ {
                  "alias" : "E",
                  "expression" : {
                     "dataType" : "{http://org.hl7.fhir}EncounterPerformanceOccurrence",
                     "type" : "Retrieve"
                  }
               } ],
               "relationship" : [ ],
               "return" : {
                  "expression" : {
                     "type" : "Tuple",
                     "element" : [ {
                        "name" : "E",
                        "value" : {
                           "name" : "E",
                           "type" : "AliasRef"
                        }
                     } ]
                  }
               },
               "sort" : {
                  "by" : [ {
                     "direction" : "asc",
                     "type" : "ByExpression",
                     "expression" : {
                        "path" : "identifier.id",
                        "scope" : "E",
                        "type" : "Property"
                     }
                  } ]
               }
            }
         }, {
            "name" : "singleDesc",
            "context" : "PATIENT",
            "expression" : {
               "type" : "Query",
               "source" : [ {
                  "alias" : "E",
                  "expression" : {
                     "dataType" : "{http://org.hl7.fhir}EncounterPerformanceOccurrence",
                     "type" : "Retrieve"
                  }
               } ],
               "relationship" : [ ],
               "return" : {
                  "expression" : {
                     "type" : "Tuple",
                     "element" : [ {
                        "name" : "E",
                        "value" : {
                           "name" : "E",
                           "type" : "AliasRef"
                        }
                     } ]
                  }
               },
               "sort" : {
                  "by" : [ {
                     "direction" : "desc",
                     "type" : "ByExpression",
                     "expression" : {
                        "path" : "identifier.id",
                        "scope" : "E",
                        "type" : "Property"
                     }
                  } ]
               }
            }
         } ]
      }
   }
}
<|MERGE_RESOLUTION|>--- conflicted
+++ resolved
@@ -4531,78 +4531,6 @@
       "schemaIdentifier" : {
          "id" : "urn:hl7-org:elm",
          "version" : "r1"
-<<<<<<< HEAD
-      },
-      "usings" : {
-         "def" : [ {
-            "localIdentifier" : "QUICK",
-            "uri" : "http://org.hl7.fhir"
-         } ]
-      },
-      "statements" : {
-         "def" : [ {
-            "name" : "BoolTrue",
-            "context" : "PATIENT",
-            "expression" : {
-               "valueType" : "{http://www.w3.org/2001/XMLSchema}bool",
-               "value" : "true",
-               "type" : "Literal"
-            }
-         }, {
-            "name" : "BoolFalse",
-            "context" : "PATIENT",
-            "expression" : {
-               "valueType" : "{http://www.w3.org/2001/XMLSchema}bool",
-               "value" : "false",
-               "type" : "Literal"
-            }
-         }, {
-            "name" : "IntOne",
-            "context" : "PATIENT",
-            "expression" : {
-               "valueType" : "{http://www.w3.org/2001/XMLSchema}int",
-               "value" : "1",
-               "type" : "Literal"
-            }
-         }, {
-            "name" : "DecimalTenth",
-            "context" : "PATIENT",
-            "expression" : {
-               "valueType" : "{http://www.w3.org/2001/XMLSchema}decimal",
-               "value" : "0.1",
-               "type" : "Literal"
-            }
-         }, {
-            "name" : "StringTrue",
-            "context" : "PATIENT",
-            "expression" : {
-               "valueType" : "{http://www.w3.org/2001/XMLSchema}string",
-               "value" : "true",
-               "type" : "Literal"
-            }
-         } ]
-      }
-   }
-}
-
-### Nil
-library TestSnippet version '1'
-using QUICK
-context PATIENT
-define Nil = null
-###
-
-module.exports.Nil = {
-   "library" : {
-      "identifier" : {
-         "id" : "TestSnippet",
-         "version" : "1"
-=======
->>>>>>> 4dba6f7b
-      },
-      "schemaIdentifier" : {
-         "id" : "urn:hl7-org:elm",
-         "version" : "r1"
       },
       "usings" : {
          "def" : [ {
@@ -4621,52 +4549,8 @@
                   "type" : "Retrieve"
                }
             }
-<<<<<<< HEAD
-         } ]
-      }
-   }
-}
-
-### Retrieve
-library TestSnippet version '1'
-using QUICK
-context PATIENT
-define "Acute Pharyngitis" = ValueSet('2.16.840.1.113883.3.464.1003.102.12.1011')
-define "Ambulatory/ED Visit" = ValueSet('2.16.840.1.113883.3.464.1003.101.12.1061')
-define "Annual Wellness Visit" = ValueSet('2.16.840.1.113883.3.526.3.1240')
-define Conditions = [Condition]
-define Encounters = [Encounter, Performance]
-define PharyngitisConditions = [Condition: "Acute Pharyngitis"]
-define AmbulatoryEncounters = [Encounter, Performance: "Ambulatory/ED Visit"]
-define EncountersByServiceType = [Encounter, Performance: serviceType in "Annual Wellness Visit"]
-define WrongDataType = [Encounter, Proposal: "Ambulatory/ED Visit"]
-define WrongValueSet = [Condition: "Ambulatory/ED Visit"]
-define WrongCodeProperty = [Encounter, Performance: class in "Annual Wellness Visit"]
-###
-
-module.exports.Retrieve = {
-   "library" : {
-      "identifier" : {
-         "id" : "TestSnippet",
-         "version" : "1"
-      },
-      "schemaIdentifier" : {
-         "id" : "urn:hl7-org:elm",
-         "version" : "r1"
-      },
-      "usings" : {
-         "def" : [ {
-            "localIdentifier" : "QUICK",
-            "uri" : "http://org.hl7.fhir"
-         } ]
-      },
-      "statements" : {
-         "def" : [ {
-            "name" : "Acute Pharyngitis",
-=======
          }, {
             "name" : "NewYear2013",
->>>>>>> 4dba6f7b
             "context" : "PATIENT",
             "expression" : {
                "name" : "Date",
@@ -6125,6 +6009,16 @@
       },
       "statements" : {
          "def" : [ {
+            "name" : "Patient",
+            "context" : "PATIENT",
+            "expression" : {
+               "type" : "SingletonOf",
+               "operand" : {
+                  "dataType" : "{http://org.hl7.fhir}Patient",
+                  "type" : "Retrieve"
+               }
+            }
+         }, {
             "name" : "msQueryWhere",
             "context" : "PATIENT",
             "expression" : {
@@ -6294,6 +6188,16 @@
       },
       "statements" : {
          "def" : [ {
+            "name" : "Patient",
+            "context" : "PATIENT",
+            "expression" : {
+               "type" : "SingletonOf",
+               "operand" : {
+                  "dataType" : "{http://org.hl7.fhir}Patient",
+                  "type" : "Retrieve"
+               }
+            }
+         }, {
             "name" : "query",
             "context" : "PATIENT",
             "expression" : {
@@ -6363,6 +6267,16 @@
       },
       "statements" : {
          "def" : [ {
+            "name" : "Patient",
+            "context" : "PATIENT",
+            "expression" : {
+               "type" : "SingletonOf",
+               "operand" : {
+                  "dataType" : "{http://org.hl7.fhir}Patient",
+                  "type" : "Retrieve"
+               }
+            }
+         }, {
             "name" : "tup",
             "context" : "PATIENT",
             "expression" : {
@@ -6458,6 +6372,16 @@
       },
       "statements" : {
          "def" : [ {
+            "name" : "Patient",
+            "context" : "PATIENT",
+            "expression" : {
+               "type" : "SingletonOf",
+               "operand" : {
+                  "dataType" : "{http://org.hl7.fhir}Patient",
+                  "type" : "Retrieve"
+               }
+            }
+         }, {
             "name" : "withQuery",
             "context" : "PATIENT",
             "expression" : {
@@ -6620,6 +6544,16 @@
       },
       "statements" : {
          "def" : [ {
+            "name" : "Patient",
+            "context" : "PATIENT",
+            "expression" : {
+               "type" : "SingletonOf",
+               "operand" : {
+                  "dataType" : "{http://org.hl7.fhir}Patient",
+                  "type" : "Retrieve"
+               }
+            }
+         }, {
             "name" : "singleAsc",
             "context" : "PATIENT",
             "expression" : {
