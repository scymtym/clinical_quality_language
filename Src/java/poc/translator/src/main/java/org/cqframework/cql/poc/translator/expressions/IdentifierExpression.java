package org.cqframework.cql.poc.translator.expressions;

public class IdentifierExpression extends Expression{

    String identifier;

    public IdentifierExpression(String identifier) {

        super();
        this.identifier = identifier;
    }

    public String getIdentifier() {
        return identifier;
    }

    public void setIdentifier(String identifier) {
        this.identifier = identifier;
    }

    @Override
<<<<<<< HEAD
    public Object evaluate(Context ctx) {
        return ctx.get(this);
    }

    @Override
    public String toCql() {
        return identifier;
=======
    public boolean equals(Object o) {
        return o != null && o instanceof IdentifierExpression && identifier.equals(((IdentifierExpression) o).getIdentifier());
    }

    @Override
    public int hashCode() {
        return identifier.hashCode();
    }

    @Override
    public String toString() {
        return "IdentifierExpression{" +
                "identifier='" + identifier + '\'' +
                '}';
>>>>>>> 7c3cc863
    }
}<|MERGE_RESOLUTION|>--- conflicted
+++ resolved
@@ -1,6 +1,6 @@
 package org.cqframework.cql.poc.translator.expressions;
 
-public class IdentifierExpression extends Expression{
+public class IdentifierExpression extends Expression {
 
     String identifier;
 
@@ -19,7 +19,6 @@
     }
 
     @Override
-<<<<<<< HEAD
     public Object evaluate(Context ctx) {
         return ctx.get(this);
     }
@@ -27,7 +26,8 @@
     @Override
     public String toCql() {
         return identifier;
-=======
+    }
+
     public boolean equals(Object o) {
         return o != null && o instanceof IdentifierExpression && identifier.equals(((IdentifierExpression) o).getIdentifier());
     }
@@ -42,6 +42,6 @@
         return "IdentifierExpression{" +
                 "identifier='" + identifier + '\'' +
                 '}';
->>>>>>> 7c3cc863
+
     }
 }