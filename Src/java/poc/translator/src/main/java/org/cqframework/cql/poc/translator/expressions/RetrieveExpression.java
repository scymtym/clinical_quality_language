package org.cqframework.cql.poc.translator.expressions;

import org.cqframework.cql.poc.translator.model.SourceDataCriteria;

public class RetrieveExpression extends Expression{

    SourceDataCriteria dataCriteria;
    IdentifierExpression duringPathIdentifier;
    Expression duringExpression;

<<<<<<< HEAD
    public RetrieveExpression(ExModifier existenceModifier, QualifiedIdentifier topic, IdentifierExpression modality, IdentifierExpression valuesetPathIdentifier, QualifiedIdentifier valueset, IdentifierExpression duringPathIdentifier, Expression duringExpression) {
        super();
        this.existenceModifier = existenceModifier;
        this.topic = topic;
        this.modality = modality;
        this.valuesetPathIdentifier = valuesetPathIdentifier;
        this.valueset = valueset;
=======
    public RetrieveExpression(SourceDataCriteria dataCriteria, IdentifierExpression duringPathIdentifier, Expression duringExpression) {
        this.dataCriteria = dataCriteria;
>>>>>>> 7c3cc863
        this.duringPathIdentifier = duringPathIdentifier;
        this.duringExpression = duringExpression;
    }

    public RetrieveExpression(SourceDataCriteria.Existence existenceModifier, QualifiedIdentifier topic, IdentifierExpression modality, IdentifierExpression valuesetPathIdentifier, QualifiedIdentifier valueset, IdentifierExpression duringPathIdentifier, Expression duringExpression) {
        this(new SourceDataCriteria(existenceModifier, topic, modality, valuesetPathIdentifier, valueset), duringPathIdentifier, duringExpression);
    }

    public SourceDataCriteria getDataCriteria() {
        return dataCriteria;
    }

    public void setDataCriteria(SourceDataCriteria dataCriteria) {
        this.dataCriteria = dataCriteria;
    }

    public IdentifierExpression getDuringPathIdentifier() {
        return duringPathIdentifier;
    }

    public void setDuringPathIdentifier(IdentifierExpression duringPathIdentifier) {
        this.duringPathIdentifier = duringPathIdentifier;
    }

    public Expression getDuringExpression() {
        return duringExpression;
    }

    public void setDuringExpression(Expression duringExpression) {
        this.duringExpression = duringExpression;
    }

    @Override
    public String toCql() {
        StringBuffer buff = new StringBuffer();
        if(existenceModifier!=null){
            buff.append(existenceModifier.name());
            buff.append(" ");
        }
        buff.append("[");
        buff.append(topic.toCql());
        if(modality !=null){
            buff.append(", ");
            buff.append(modality.toCql());
        }
        if(valueset !=null){
            buff.append(": ");
            if(valuesetPathIdentifier!= null){

                buff.append(valuesetPathIdentifier.toCql());
                buff.append(" in ");
            }
            buff.append(valueset.toCql());
        }
        if(duringExpression !=null){
            buff.append(", ");
            if(duringPathIdentifier!=null){
                buff.append(duringPathIdentifier.toCql());
                buff.append(" ");

            }
            buff.append(" during ");
            buff.append(duringExpression.toCql());
        }
        buff.append("]");
        return buff.toString();
    }
}<|MERGE_RESOLUTION|>--- conflicted
+++ resolved
@@ -2,24 +2,15 @@
 
 import org.cqframework.cql.poc.translator.model.SourceDataCriteria;
 
-public class RetrieveExpression extends Expression{
+public class RetrieveExpression extends Expression {
 
     SourceDataCriteria dataCriteria;
     IdentifierExpression duringPathIdentifier;
     Expression duringExpression;
 
-<<<<<<< HEAD
-    public RetrieveExpression(ExModifier existenceModifier, QualifiedIdentifier topic, IdentifierExpression modality, IdentifierExpression valuesetPathIdentifier, QualifiedIdentifier valueset, IdentifierExpression duringPathIdentifier, Expression duringExpression) {
+
+    public RetrieveExpression(SourceDataCriteria dataCriteria, IdentifierExpression duringPathIdentifier, Expression duringExpression) {
         super();
-        this.existenceModifier = existenceModifier;
-        this.topic = topic;
-        this.modality = modality;
-        this.valuesetPathIdentifier = valuesetPathIdentifier;
-        this.valueset = valueset;
-=======
-    public RetrieveExpression(SourceDataCriteria dataCriteria, IdentifierExpression duringPathIdentifier, Expression duringExpression) {
-        this.dataCriteria = dataCriteria;
->>>>>>> 7c3cc863
         this.duringPathIdentifier = duringPathIdentifier;
         this.duringExpression = duringExpression;
     }
@@ -54,37 +45,6 @@
 
     @Override
     public String toCql() {
-        StringBuffer buff = new StringBuffer();
-        if(existenceModifier!=null){
-            buff.append(existenceModifier.name());
-            buff.append(" ");
-        }
-        buff.append("[");
-        buff.append(topic.toCql());
-        if(modality !=null){
-            buff.append(", ");
-            buff.append(modality.toCql());
-        }
-        if(valueset !=null){
-            buff.append(": ");
-            if(valuesetPathIdentifier!= null){
-
-                buff.append(valuesetPathIdentifier.toCql());
-                buff.append(" in ");
-            }
-            buff.append(valueset.toCql());
-        }
-        if(duringExpression !=null){
-            buff.append(", ");
-            if(duringPathIdentifier!=null){
-                buff.append(duringPathIdentifier.toCql());
-                buff.append(" ");
-
-            }
-            buff.append(" during ");
-            buff.append(duringExpression.toCql());
-        }
-        buff.append("]");
-        return buff.toString();
+        return null;
     }
 }