apply plugin: 'application'

mainClassName = 'org.cqframework.cql.tools.xsd2modelinfo.Main'

dependencies {
<<<<<<< HEAD
    implementation project(':model')
    implementation group: 'org.jvnet.jaxb2_commons', name: 'jaxb2-basics-runtime', version: '1.11.1'
    implementation group: 'net.sf.jopt-simple', name: 'jopt-simple', version: '4.7'
    implementation group: 'org.apache.ws.xmlschema', name: 'xmlschema-core', version: '2.2.5'
    implementation group: 'org.apache.ws.xmlschema', name: 'xmlschema-walker', version: '2.2.5'
=======
    compile project(':model')
    compile group: 'net.sf.jopt-simple', name: 'jopt-simple', version: '4.7'
    compile group: 'org.apache.ws.xmlschema', name: 'xmlschema-core', version: '2.2.5'
    compile group: 'org.apache.ws.xmlschema', name: 'xmlschema-walker', version: '2.2.5'
    testCompile group: 'org.eclipse.persistence', name: 'org.eclipse.persistence.moxy', version: '2.7.7'
>>>>>>> 231b776d
}<|MERGE_RESOLUTION|>--- conflicted
+++ resolved
@@ -3,17 +3,10 @@
 mainClassName = 'org.cqframework.cql.tools.xsd2modelinfo.Main'
 
 dependencies {
-<<<<<<< HEAD
     implementation project(':model')
     implementation group: 'org.jvnet.jaxb2_commons', name: 'jaxb2-basics-runtime', version: '1.11.1'
     implementation group: 'net.sf.jopt-simple', name: 'jopt-simple', version: '4.7'
     implementation group: 'org.apache.ws.xmlschema', name: 'xmlschema-core', version: '2.2.5'
     implementation group: 'org.apache.ws.xmlschema', name: 'xmlschema-walker', version: '2.2.5'
-=======
-    compile project(':model')
-    compile group: 'net.sf.jopt-simple', name: 'jopt-simple', version: '4.7'
-    compile group: 'org.apache.ws.xmlschema', name: 'xmlschema-core', version: '2.2.5'
-    compile group: 'org.apache.ws.xmlschema', name: 'xmlschema-walker', version: '2.2.5'
-    testCompile group: 'org.eclipse.persistence', name: 'org.eclipse.persistence.moxy', version: '2.7.7'
->>>>>>> 231b776d
+    testImplementation group: 'org.eclipse.persistence', name: 'org.eclipse.persistence.moxy', version: '2.7.7'
 }