package org.cqframework.cql.cql2elm;

import org.antlr.v4.runtime.ANTLRInputStream;
import org.antlr.v4.runtime.CommonTokenStream;
import org.antlr.v4.runtime.TokenStream;
import org.antlr.v4.runtime.tree.ParseTree;
import org.cqframework.cql.cql2elm.model.TranslatedLibrary;
import org.cqframework.cql.gen.cqlLexer;
import org.cqframework.cql.gen.cqlParser;
import org.cqframework.cql.cql2elm.preprocessor.CqlPreprocessorVisitor;
import org.fhir.ucum.UcumEssenceService;
import org.fhir.ucum.UcumException;
import org.fhir.ucum.UcumService;
import org.hl7.elm.r1.Library;
import org.xmlpull.v1.XmlPullParserException;
import org.xmlpull.v1.XmlPullParserFactory;

import java.io.File;
import java.io.FileInputStream;
import java.io.IOException;
import java.io.InputStream;
import java.net.URLDecoder;
import java.util.ArrayList;
import java.util.List;

import static org.hamcrest.MatcherAssert.assertThat;
import static org.hamcrest.Matchers.is;

public class TestUtils {

    private static ModelManager modelManager;
    private static LibraryManager libraryManager;
    private static UcumService ucumService;

    private static void setup() {
        modelManager = new ModelManager();
        libraryManager = new LibraryManager(modelManager);
        libraryManager.getLibrarySourceLoader().registerProvider(new TestLibrarySourceProvider());
        libraryManager.getLibrarySourceLoader().registerProvider(new FhirLibrarySourceProvider());
        try {
            ucumService = new UcumEssenceService(UcumEssenceService.class.getResourceAsStream("/ucum-essence.xml"));
        }
        catch (UcumException e) {
            e.printStackTrace();
        }
    }

    private static void tearDown() {
        ucumService = null;
        libraryManager = null;
        modelManager = null;
    }

    public static void reset() {
        tearDown();
    }

    private static ModelManager getModelManager() {
        if (modelManager == null) {
            setup();
        }

        return modelManager;
    }

    private static LibraryManager getLibraryManager() {
        if (libraryManager == null) {
            setup();
        }

        return libraryManager;
    }

    private static UcumService getUcumService() {
        if (ucumService == null) {
            setup();
        }

        return ucumService;
    }

    public static Cql2ElmVisitor visitFile(String fileName, boolean inClassPath) throws IOException {
        InputStream is = inClassPath ? TestUtils.class.getResourceAsStream(fileName) : new FileInputStream(fileName);
        TokenStream tokens = parseANTLRInputStream(new ANTLRInputStream(is));
        ParseTree tree = parseTokenStream(tokens);
        Cql2ElmVisitor visitor = createElmTranslatorVisitor(tokens, tree);
        visitor.visit(tree);
        return visitor;
    }

    public static Object visitFile(String fileName) throws IOException {
        File file = new File(URLDecoder.decode(TestUtils.class.getResource(fileName).getFile(), "UTF-8"));
        CqlTranslator translator = CqlTranslator.fromFile(file, getModelManager(), getLibraryManager(), getUcumService());
        ensureValid(translator);
        return translator.toObject();
    }

    public static TranslatedLibrary visitFileLibrary(String fileName) throws IOException {
        File file = new File(URLDecoder.decode(TestUtils.class.getResource(fileName).getFile(), "UTF-8"));
        CqlTranslator translator = CqlTranslator.fromFile(file, getModelManager(), getLibraryManager(), getUcumService());
        ensureValid(translator);
        return translator.getTranslatedLibrary();
    }

    public static Object visitData(String cqlData) {
        CqlTranslator translator = CqlTranslator.fromText(cqlData, getModelManager(), getLibraryManager(), getUcumService());
        ensureValid(translator);
        return translator.toObject();
    }

    public static Library visitLibrary(String cqlLibrary) {
        CqlTranslator translator = CqlTranslator.fromText(cqlLibrary, getModelManager(), getLibraryManager(), getUcumService());
        ensureValid(translator);
        return translator.toELM();
    }

    public static Object visitData(String cqlData, boolean enableAnnotations, boolean enableDateRangeOptimization) {
        List<CqlTranslator.Options> options = new ArrayList<>();
        if (enableAnnotations) {
            options.add(CqlTranslator.Options.EnableAnnotations);
        }
        if (enableDateRangeOptimization) {
            options.add(CqlTranslator.Options.EnableDateRangeOptimization);
        }
        CqlTranslator translator = CqlTranslator.fromText(cqlData, getModelManager(), getLibraryManager(), getUcumService(),
                options.toArray(new CqlTranslator.Options[options.size()]));
        ensureValid(translator);
        return translator.toObject();
    }

    private static void ensureValid(CqlTranslator translator) {
        StringBuilder builder = new StringBuilder();
        for (CqlTranslatorException error : translator.getErrors()) {
            builder.append(String.format("%s%n", error.getMessage()));
        }
        if (builder.length() > 0) {
            throw new IllegalStateException(builder.toString());
        }
    }

    private static Cql2ElmVisitor createElmTranslatorVisitor(TokenStream tokens, ParseTree tree) {
        CqlPreprocessorVisitor preprocessor = new CqlPreprocessorVisitor();
        preprocessor.visit(tree);
        ModelManager modelManager = new ModelManager();
        LibraryManager libraryManager = new LibraryManager(modelManager);
        LibraryBuilder libraryBuilder = new LibraryBuilder(modelManager, libraryManager, ucumService);
        Cql2ElmVisitor visitor = new Cql2ElmVisitor(libraryBuilder);
        visitor.setTokenStream(tokens);
        visitor.setLibraryInfo(preprocessor.getLibraryInfo());
        return visitor;
    }

    private static ParseTree parseTokenStream(TokenStream tokens) {
        cqlParser parser = new cqlParser(tokens);
        parser.setBuildParseTree(true);
        return parser.library();
    }

    private static TokenStream parseANTLRInputStream(ANTLRInputStream is) {
        cqlLexer lexer = new cqlLexer(is);
        return new CommonTokenStream(lexer);
    }

    public static CqlTranslator runSemanticTest(String testFileName, int expectedErrors, CqlTranslator.Options... options) throws IOException {
        return runSemanticTest(null, testFileName, expectedErrors, options);
    }

    public static CqlTranslator runSemanticTest(NamespaceInfo namespaceInfo, String testFileName, int expectedErrors, CqlTranslator.Options... options) throws IOException {
        CqlTranslator translator = TestUtils.createTranslator(namespaceInfo, testFileName, options);
        for (CqlTranslatorException error : translator.getErrors()) {
            System.err.println(String.format("(%d,%d): %s",
                    error.getLocator().getStartLine(), error.getLocator().getStartChar(), error.getMessage()));
        }
        assertThat(translator.getErrors().size(), is(expectedErrors));
        return translator;
    }

<<<<<<< HEAD
    public static CqlTranslator createTranslatorFromText(String cqlText, CqlTranslator.Options... options) {
        ModelManager modelManager = new ModelManager();
        LibraryManager libraryManager = new LibraryManager(modelManager);
        libraryManager.getLibrarySourceLoader().registerProvider(new FhirLibrarySourceProvider());
        CqlTranslator translator = CqlTranslator.fromText(cqlText, modelManager, libraryManager, getUcumService(), options);
=======
    public static CqlTranslator createTranslatorFromStream(String testFileName, CqlTranslator.Options... options) throws IOException {
        return createTranslatorFromStream(null, testFileName, options);
    }

    public static CqlTranslator createTranslatorFromStream(NamespaceInfo namespaceInfo, String testFileName, CqlTranslator.Options... options) throws IOException {
        InputStream inputStream = Cql2ElmVisitorTest.class.getResourceAsStream(testFileName);
        ModelManager modelManager = new ModelManager();
        LibraryManager libraryManager = new LibraryManager(modelManager);
        libraryManager.getLibrarySourceLoader().registerProvider(new TestLibrarySourceProvider());
        libraryManager.getLibrarySourceLoader().registerProvider(new FhirLibrarySourceProvider());
        CqlTranslator translator = CqlTranslator.fromStream(namespaceInfo, inputStream, modelManager, libraryManager, getUcumService(), options);
>>>>>>> e393672b
        return translator;
    }

    public static CqlTranslator createTranslator(String testFileName, CqlTranslator.Options... options) throws IOException {
        return createTranslator(null, testFileName, options);
    }

    public static CqlTranslator createTranslator(NamespaceInfo namespaceInfo, String testFileName, CqlTranslator.Options... options) throws IOException {
        File translationTestFile = new File(URLDecoder.decode(Cql2ElmVisitorTest.class.getResource(testFileName).getFile(), "UTF-8"));
        ModelManager modelManager = new ModelManager();
        LibraryManager libraryManager = new LibraryManager(modelManager);
        libraryManager.getLibrarySourceLoader().registerProvider(new TestLibrarySourceProvider());
        libraryManager.getLibrarySourceLoader().registerProvider(new FhirLibrarySourceProvider());
        CqlTranslator translator = CqlTranslator.fromFile(namespaceInfo, translationTestFile, modelManager, libraryManager, getUcumService(), options);
        return translator;
    }
}<|MERGE_RESOLUTION|>--- conflicted
+++ resolved
@@ -175,13 +175,14 @@
         return translator;
     }
 
-<<<<<<< HEAD
     public static CqlTranslator createTranslatorFromText(String cqlText, CqlTranslator.Options... options) {
         ModelManager modelManager = new ModelManager();
         LibraryManager libraryManager = new LibraryManager(modelManager);
         libraryManager.getLibrarySourceLoader().registerProvider(new FhirLibrarySourceProvider());
         CqlTranslator translator = CqlTranslator.fromText(cqlText, modelManager, libraryManager, getUcumService(), options);
-=======
+        return translator;
+    }
+
     public static CqlTranslator createTranslatorFromStream(String testFileName, CqlTranslator.Options... options) throws IOException {
         return createTranslatorFromStream(null, testFileName, options);
     }
@@ -193,7 +194,6 @@
         libraryManager.getLibrarySourceLoader().registerProvider(new TestLibrarySourceProvider());
         libraryManager.getLibrarySourceLoader().registerProvider(new FhirLibrarySourceProvider());
         CqlTranslator translator = CqlTranslator.fromStream(namespaceInfo, inputStream, modelManager, libraryManager, getUcumService(), options);
->>>>>>> e393672b
         return translator;
     }
 
