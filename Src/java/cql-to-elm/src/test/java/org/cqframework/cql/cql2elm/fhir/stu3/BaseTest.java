--- conflicted
+++ resolved
@@ -213,8 +213,6 @@
     }
 
     @Test
-<<<<<<< HEAD
-=======
     public void testFHIR() throws IOException {
         TestUtils.runSemanticTest("fhir/stu3/TestFHIR.cql", 0);
     }
@@ -225,7 +223,6 @@
     }
 
     @Test
->>>>>>> e393672b
     public void testConceptConversion() throws IOException {
         CqlTranslator translator = TestUtils.runSemanticTest("fhir/r4/TestConceptConversion.cql", 0);
         Library library = translator.toELM();
@@ -311,8 +308,6 @@
         assertThat(functionRef.getName(), is("ToConcept"));
         assertThat(equivalent.getOperand().get(1), instanceOf(ConceptRef.class));
     }
-<<<<<<< HEAD
-=======
 
     @Test
     public void testRetrieveWithConcept() throws IOException {
@@ -326,5 +321,4 @@
         ToList toList = (ToList)retrieve.getCodes();
         assertThat(toList.getOperand(), instanceOf(CodeRef.class));
     }
->>>>>>> e393672b
 }