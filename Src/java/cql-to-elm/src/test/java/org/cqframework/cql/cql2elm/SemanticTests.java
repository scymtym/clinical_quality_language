package org.cqframework.cql.cql2elm;

import org.testng.annotations.Test;

import java.io.File;
import java.io.IOException;
import java.net.URLDecoder;

import static org.hamcrest.MatcherAssert.assertThat;
import static org.hamcrest.Matchers.is;

public class SemanticTests {

    @Test
    public void testTranslations() throws IOException {
        runSemanticTest("TranslationTests.cql");
    }

    @Test
    public void testIn() throws IOException {
        runSemanticTest("InTest.cql");
    }

    @Test
    public void testProperties() throws IOException {
        runSemanticTest("PropertyTest.cql");
    }

    @Test
    public void testParameters() throws IOException {
        runSemanticTest("ParameterTest.cql");
    }

    @Test
    public void testSignatureResolution() throws IOException {
        runSemanticTest("SignatureResolutionTest.cql");
    }

    @Test
    public void testCMS146v2() throws IOException {
        runSemanticTest("CMS146v2_Test_CQM.cql");
    }
    
    @Test
    public void testAggregateOperators() throws IOException {
        runSemanticTest("OperatorTests/AggregateOperators.cql");
    }

    @Test
    public void testArithmeticOperators() throws IOException {
        runSemanticTest("OperatorTests/ArithmeticOperators.cql");
    }

    @Test
    public void testComparisonOperators() throws IOException {
        runSemanticTest("OperatorTests/ComparisonOperators.cql");
    }

    @Test
    public void testDateTimeOperators() throws IOException {
        runSemanticTest("OperatorTests/DateTimeOperators.cql");
    }

    @Test
    public void testIntervalOperators() throws IOException {
        runSemanticTest("OperatorTests/IntervalOperators.cql");
    }

    @Test
    public void testIntervalOperatorPhrases() throws IOException {
        runSemanticTest("OperatorTests/IntervalOperatorPhrases.cql");
    }

    @Test
    public void testListOperators() throws IOException {
        runSemanticTest("OperatorTests/ListOperators.cql");
    }

    @Test
    public void testLogicalOperators() throws IOException {
        runSemanticTest("OperatorTests/LogicalOperators.cql");
    }

    @Test
    public void testNullologicalOperators() throws IOException {
        runSemanticTest("OperatorTests/NullologicalOperators.cql");
    }

    @Test
    public void testStringOperators() throws IOException {
        runSemanticTest("OperatorTests/StringOperators.cql");
    }

    @Test
    public void testTimeOperators() throws IOException {
        runSemanticTest("OperatorTests/TimeOperators.cql");
    }
    @Test
    public void testTypeOperators() throws IOException {
        runSemanticTest("OperatorTests/TypeOperators.cql");
    }

    @Test
    public void testImplicitConversions() throws IOException {
        runSemanticTest("OperatorTests/ImplicitConversions.cql");
    }

    @Test
    public void testTupleAndClassConversions() throws IOException {
        runSemanticTest("OperatorTests/TupleAndClassConversions.cql");
    }

    @Test
    public void testFunctions() throws IOException {
        runSemanticTest("OperatorTests/Functions.cql");
    }

    @Test
    public void testDateTimeLiteral() throws IOException {
        runSemanticTest("DateTimeLiteralTest.cql");
    }

    @Test
    public void testCodeAndConcepts() throws IOException {
        runSemanticTest("CodeAndConceptTest.cql");
    }

    @Test
    public void testInvalidCastExpression() throws IOException {
        runSemanticTest("OperatorTests/InvalidCastExpression.cql", 1);
    }

    @Test
    public void testForwardReferences() throws IOException {
        runSemanticTest("OperatorTests/ForwardReferences.cql", 0);
    }

    @Test
<<<<<<< HEAD
    public void testInvalidSortClauses() throws IOException {
        runSemanticTest("OperatorTests/InvalidSortClauses.cql", 3);
=======
    public void testUndeclaredForward() throws IOException {
        runSemanticTest("OperatorTests/UndeclaredForward.cql", 1);
    }

    @Test
    public void testUndeclaredSignature() throws IOException {
        runSemanticTest("OperatorTests/UndeclaredSignature.cql", 1);
>>>>>>> e71b7b2b
    }

    private void runSemanticTest(String testFileName) throws IOException {
        runSemanticTest(testFileName, 0);
    }

    private void runSemanticTest(String testFileName, int expectedErrors) throws IOException {
        File translationTestFile = new File(URLDecoder.decode(Cql2ElmVisitorTest.class.getResource(testFileName).getFile(), "UTF-8"));
        CqlTranslator translator = CqlTranslator.fromFile(translationTestFile, new LibraryManager());
        for (CqlTranslatorException error : translator.getErrors()) {
            System.err.println(String.format("(%d,%d): %s",
                    error.getLocator().getStartLine(), error.getLocator().getStartChar(), error.getMessage()));
        }
        assertThat(translator.getErrors().size(), is(expectedErrors));
    }
}<|MERGE_RESOLUTION|>--- conflicted
+++ resolved
@@ -40,7 +40,7 @@
     public void testCMS146v2() throws IOException {
         runSemanticTest("CMS146v2_Test_CQM.cql");
     }
-    
+
     @Test
     public void testAggregateOperators() throws IOException {
         runSemanticTest("OperatorTests/AggregateOperators.cql");
@@ -136,10 +136,11 @@
     }
 
     @Test
-<<<<<<< HEAD
     public void testInvalidSortClauses() throws IOException {
         runSemanticTest("OperatorTests/InvalidSortClauses.cql", 3);
-=======
+    }
+
+    @Test
     public void testUndeclaredForward() throws IOException {
         runSemanticTest("OperatorTests/UndeclaredForward.cql", 1);
     }
@@ -147,7 +148,6 @@
     @Test
     public void testUndeclaredSignature() throws IOException {
         runSemanticTest("OperatorTests/UndeclaredSignature.cql", 1);
->>>>>>> e71b7b2b
     }
 
     private void runSemanticTest(String testFileName) throws IOException {
