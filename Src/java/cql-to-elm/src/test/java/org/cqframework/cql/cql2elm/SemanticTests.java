--- conflicted
+++ resolved
@@ -266,12 +266,10 @@
     }
 
     @Test
-<<<<<<< HEAD
     public void testIssue616() throws IOException {
         TestUtils.runSemanticTest("Issue616.cql", 1);
     }
 
-=======
     public void testIssue617() throws IOException {
         CqlTranslator translator = TestUtils.runSemanticTest("Issue617.cql", 0);
         Library library = translator.toELM();
@@ -285,8 +283,6 @@
         assertThat(((Implies)expressionDef.getExpression()).getOperand().size(), is(2));
     }
 
-
->>>>>>> cd633459
     @Test
     public void testIssue547() throws IOException {
         TestUtils.runSemanticTest("Issue547.cql", 3);
