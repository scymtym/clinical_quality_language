--- conflicted
+++ resolved
@@ -240,8 +240,6 @@
         assertThat(mother.getName(), is("Mother"));
     }
 
-<<<<<<< HEAD
-=======
     @Test
     public void testDoubleListPromotion() throws IOException {
         CqlTranslator translator = TestUtils.runSemanticTest("TestDoubleListPromotion.cql", 0);
@@ -276,7 +274,6 @@
         runSemanticTest("TestImplicitFHIRHelpers_FHIR4.cql");
     }
 
->>>>>>> 6ebfc2e8
     private void runSemanticTest(String testFileName) throws IOException {
         runSemanticTest(testFileName, 0);
     }
