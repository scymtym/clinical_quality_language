--- conflicted
+++ resolved
@@ -298,8 +298,6 @@
         assertThat(functionRef.getName(), is("ToConcept"));
         assertThat(equivalent.getOperand().get(1), instanceOf(ConceptRef.class));
     }
-<<<<<<< HEAD
-=======
 
     @Test
     public void testRetrieveWithConcept() throws IOException {
@@ -313,5 +311,4 @@
         ToList toList = (ToList)retrieve.getCodes();
         assertThat(toList.getOperand(), instanceOf(CodeRef.class));
     }
->>>>>>> e393672b
 }