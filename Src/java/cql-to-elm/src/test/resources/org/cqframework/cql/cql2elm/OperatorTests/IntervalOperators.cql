--- conflicted
+++ resolved
@@ -18,12 +18,9 @@
 define DateTimeIntervalExpand: expand { Interval[@2012-01-01T10:00:00, @2012-01-01T11:00:00] } per minute
 define DateIntervalExpand: expand { Interval[@2012-01-01, @2012-01-31] } per day
 define TimeIntervalExpand: expand { Interval[@T10:00:00, @T11:00:00] } per minute
-<<<<<<< HEAD
 define SingleIntervalExpand: expand Interval[1, 10]
 define SingleIntervalExpandPer: expand Interval[1, 10] per 2 '1' // TODO: Should be able to take advantage of implicit conversion of integer to quantity here
-=======
 define ExpandNull: expand null as Interval<Integer>
->>>>>>> e393672b
 define IntervalIn: 5 in Interval[1, 10]
 define IntervalIncludes: Interval[1, 10] includes Interval[3, 7]
 define IntervalIncludedIn: Interval[3, 7] included in Interval[1, 10]
