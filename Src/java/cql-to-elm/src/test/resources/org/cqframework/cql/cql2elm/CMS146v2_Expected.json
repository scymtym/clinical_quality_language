--- conflicted
+++ resolved
@@ -1,10 +1,4 @@
 {
-<<<<<<< HEAD
-  "library" : {
-    "annotation" : [ {
-      "translatorOptions" : "",
-      "type" : "CqlToElmInfo"
-=======
 "library" : {
   "annotation" : [ {
      "translatorOptions" : "",
@@ -20,7 +14,6 @@
      "errorType" : "semantic",
      "errorSeverity" : "warning",
      "type" : "CqlToElmError"
->>>>>>> e393672b
     }, {
       "libraryId" : "CMS146",
       "libraryVersion" : "2",
