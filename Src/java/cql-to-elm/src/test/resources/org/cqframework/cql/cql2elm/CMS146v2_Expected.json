{
<<<<<<< HEAD
   "library" : {
      "annotation" : [ {
         "translatorOptions" : "",
         "type" : "CqlToElmInfo"
      }, {
         "startLine" : 22,
         "startChar" : 5,
         "endLine" : 22,
         "endChar" : 54,
         "message" : "Could not resolve code path medication.code for the type of the retrieve QUICK.MedicationPrescription.",
         "errorType" : "semantic",
         "errorSeverity" : "warning",
         "type" : "CqlToElmError"
=======
  "library" : {
    "annotation" : [ {
      "libraryId" : "CMS146",
      "libraryVersion" : "2",
      "startLine" : 22,
      "startChar" : 5,
      "endLine" : 22,
      "endChar" : 54,
      "message" : "Could not resolve code path medication.code for the type of the retrieve QUICK.MedicationPrescription.",
      "errorType" : "semantic",
      "errorSeverity" : "warning",
      "type" : "CqlToElmError"
    }, {
      "libraryId" : "CMS146",
      "libraryVersion" : "2",
      "startLine" : 22,
      "startChar" : 5,
      "endLine" : 22,
      "endChar" : 54,
      "message" : "Could not resolve membership operator for terminology target of the retrieve.",
      "errorType" : "semantic",
      "errorSeverity" : "warning",
      "type" : "CqlToElmError"
    } ],
    "identifier" : {
      "id" : "CMS146",
      "version" : "2"
    },
    "schemaIdentifier" : {
      "id" : "urn:hl7-org:elm",
      "version" : "r1"
    },
    "usings" : {
      "def" : [ {
        "localIdentifier" : "System",
        "uri" : "urn:hl7-org:elm-types:r1"
>>>>>>> c5a2e956
      }, {
        "localIdentifier" : "QUICK",
        "uri" : "http://hl7.org/fhir"
      } ]
    },
    "parameters" : {
      "def" : [ {
        "name" : "MeasurementPeriod",
        "accessLevel" : "Public",
        "default" : {
          "lowClosed" : true,
          "highClosed" : false,
          "type" : "Interval",
          "low" : {
            "type" : "DateTime",
            "year" : {
              "valueType" : "{urn:hl7-org:elm-types:r1}Integer",
              "value" : "2013",
              "type" : "Literal"
            },
            "month" : {
              "valueType" : "{urn:hl7-org:elm-types:r1}Integer",
              "value" : "1",
              "type" : "Literal"
            },
            "day" : {
              "valueType" : "{urn:hl7-org:elm-types:r1}Integer",
              "value" : "1",
              "type" : "Literal"
            },
            "hour" : {
              "valueType" : "{urn:hl7-org:elm-types:r1}Integer",
              "value" : "0",
              "type" : "Literal"
            },
            "minute" : {
              "valueType" : "{urn:hl7-org:elm-types:r1}Integer",
              "value" : "0",
              "type" : "Literal"
            },
            "second" : {
              "valueType" : "{urn:hl7-org:elm-types:r1}Integer",
              "value" : "0",
              "type" : "Literal"
            },
            "millisecond" : {
              "valueType" : "{urn:hl7-org:elm-types:r1}Integer",
              "value" : "0",
              "type" : "Literal"
            }
          },
          "high" : {
            "type" : "DateTime",
            "year" : {
              "valueType" : "{urn:hl7-org:elm-types:r1}Integer",
              "value" : "2014",
              "type" : "Literal"
            },
            "month" : {
              "valueType" : "{urn:hl7-org:elm-types:r1}Integer",
              "value" : "1",
              "type" : "Literal"
            },
            "day" : {
              "valueType" : "{urn:hl7-org:elm-types:r1}Integer",
              "value" : "1",
              "type" : "Literal"
            },
            "hour" : {
              "valueType" : "{urn:hl7-org:elm-types:r1}Integer",
              "value" : "0",
              "type" : "Literal"
            },
            "minute" : {
              "valueType" : "{urn:hl7-org:elm-types:r1}Integer",
              "value" : "0",
              "type" : "Literal"
            },
            "second" : {
              "valueType" : "{urn:hl7-org:elm-types:r1}Integer",
              "value" : "0",
              "type" : "Literal"
            },
            "millisecond" : {
              "valueType" : "{urn:hl7-org:elm-types:r1}Integer",
              "value" : "0",
              "type" : "Literal"
            }
          }
        }
      } ]
    },
    "valueSets" : {
      "def" : [ {
        "name" : "Acute Pharyngitis",
        "id" : "2.16.840.1.113883.3.464.1003.102.12.1011",
        "accessLevel" : "Public"
      }, {
        "name" : "Acute Tonsillitis",
        "id" : "2.16.840.1.113883.3.464.1003.102.12.1012",
        "accessLevel" : "Public"
      }, {
        "name" : "Ambulatory/ED Visit",
        "id" : "2.16.840.1.113883.3.464.1003.101.12.1061",
        "accessLevel" : "Public"
      }, {
        "name" : "Antibiotic Medications",
        "id" : "2.16.840.1.113883.3.464.1003.196.12.1001",
        "accessLevel" : "Public"
      }, {
        "name" : "Group A Streptococcus Test",
        "id" : "2.16.840.1.113883.3.464.1003.198.12.1012",
        "accessLevel" : "Public"
      } ]
    },
    "statements" : {
      "def" : [ {
        "name" : "Patient",
        "context" : "Patient",
        "expression" : {
          "type" : "SingletonFrom",
          "operand" : {
            "dataType" : "{http://hl7.org/fhir}Patient",
            "templateId" : "patient-qicore-qicore-patient",
            "type" : "Retrieve"
          }
        }
      }, {
        "name" : "InDemographic",
        "context" : "Patient",
        "accessLevel" : "Public",
        "expression" : {
          "type" : "And",
          "operand" : [ {
            "type" : "GreaterOrEqual",
            "operand" : [ {
              "precision" : "Year",
              "type" : "CalculateAgeAt",
              "operand" : [ {
                "path" : "birthDate",
                "type" : "Property",
                "source" : {
                  "name" : "Patient",
                  "type" : "ExpressionRef"
                }
              }, {
                "type" : "Start",
                "operand" : {
                  "name" : "MeasurementPeriod",
                  "type" : "ParameterRef"
                }
              } ]
            }, {
              "valueType" : "{urn:hl7-org:elm-types:r1}Integer",
              "value" : "2",
              "type" : "Literal"
            } ]
          }, {
            "type" : "Less",
            "operand" : [ {
              "precision" : "Year",
              "type" : "CalculateAgeAt",
              "operand" : [ {
                "path" : "birthDate",
                "type" : "Property",
                "source" : {
                  "name" : "Patient",
                  "type" : "ExpressionRef"
                }
              }, {
                "type" : "Start",
                "operand" : {
                  "name" : "MeasurementPeriod",
                  "type" : "ParameterRef"
                }
              } ]
            }, {
              "valueType" : "{urn:hl7-org:elm-types:r1}Integer",
              "value" : "18",
              "type" : "Literal"
            } ]
          } ]
        }
      }, {
        "name" : "Pharyngitis",
        "context" : "Patient",
        "accessLevel" : "Public",
        "expression" : {
          "type" : "Union",
          "operand" : [ {
            "dataType" : "{http://hl7.org/fhir}Condition",
            "templateId" : "condition-qicore-qicore-condition",
            "codeProperty" : "code",
            "type" : "Retrieve",
            "codes" : {
              "name" : "Acute Pharyngitis",
              "type" : "ValueSetRef"
            }
          }, {
            "dataType" : "{http://hl7.org/fhir}Condition",
            "templateId" : "condition-qicore-qicore-condition",
            "codeProperty" : "code",
            "type" : "Retrieve",
            "codes" : {
              "name" : "Acute Tonsillitis",
              "type" : "ValueSetRef"
            }
          } ]
        }
      }, {
        "name" : "Antibiotics",
        "context" : "Patient",
        "accessLevel" : "Public",
        "expression" : {
          "dataType" : "{http://hl7.org/fhir}MedicationPrescription",
          "templateId" : "medicationprescription-qicore-qicore-medicationprescription",
          "codeProperty" : "medication.code",
          "type" : "Retrieve",
          "codes" : {
            "name" : "Antibiotic Medications",
            "type" : "ValueSetRef"
          }
        }
      }, {
        "name" : "TargetEncounters",
        "context" : "Patient",
        "accessLevel" : "Public",
        "expression" : {
          "type" : "Query",
          "source" : [ {
            "alias" : "E",
            "expression" : {
              "dataType" : "{http://hl7.org/fhir}Encounter",
              "templateId" : "encounter-qicore-qicore-encounter",
              "codeProperty" : "type",
              "type" : "Retrieve",
              "codes" : {
                "name" : "Ambulatory/ED Visit",
                "type" : "ValueSetRef"
              }
            }
          } ],
          "relationship" : [ {
            "alias" : "P",
            "type" : "With",
            "expression" : {
              "name" : "Pharyngitis",
              "type" : "ExpressionRef"
            },
            "suchThat" : {
              "type" : "OverlapsAfter",
              "operand" : [ {
                "lowClosed" : true,
                "highClosed" : true,
                "type" : "Interval",
                "low" : {
                  "path" : "onsetDateTime",
                  "scope" : "P",
                  "type" : "Property"
                },
                "high" : {
                  "path" : "abatementDate",
                  "scope" : "P",
                  "type" : "Property"
                }
              }, {
                "path" : "period",
                "scope" : "E",
                "type" : "Property"
              } ]
            }
          }, {
            "alias" : "A",
            "type" : "With",
            "expression" : {
              "name" : "Antibiotics",
              "type" : "ExpressionRef"
            },
            "suchThat" : {
              "type" : "And",
              "operand" : [ {
                "type" : "In",
                "operand" : [ {
                  "path" : "dateWritten",
                  "scope" : "A",
                  "type" : "Property"
                }, {
                  "lowClosed" : false,
                  "highClosed" : true,
                  "type" : "Interval",
                  "low" : {
                    "type" : "Start",
                    "operand" : {
                      "path" : "period",
                      "scope" : "E",
                      "type" : "Property"
                    }
                  },
                  "high" : {
                    "type" : "Add",
                    "operand" : [ {
                      "type" : "Start",
                      "operand" : {
                        "path" : "period",
                        "scope" : "E",
                        "type" : "Property"
                      }
                    }, {
                      "value" : 3,
                      "unit" : "days",
                      "type" : "Quantity"
                    } ]
                  }
                } ]
              }, {
                "type" : "Not",
                "operand" : {
                  "type" : "IsNull",
                  "operand" : {
                    "type" : "Start",
                    "operand" : {
                      "path" : "period",
                      "scope" : "E",
                      "type" : "Property"
                    }
                  }
                }
              } ]
            }
          } ],
          "where" : {
            "type" : "IncludedIn",
            "operand" : [ {
              "path" : "period",
              "scope" : "E",
              "type" : "Property"
            }, {
              "name" : "MeasurementPeriod",
              "type" : "ParameterRef"
            } ]
          }
        }
      }, {
        "name" : "TargetDiagnoses",
        "context" : "Patient",
        "accessLevel" : "Public",
        "expression" : {
          "type" : "Query",
          "source" : [ {
            "alias" : "P",
            "expression" : {
              "name" : "Pharyngitis",
              "type" : "ExpressionRef"
            }
          } ],
          "relationship" : [ {
            "alias" : "E",
            "type" : "With",
            "expression" : {
              "name" : "TargetEncounters",
              "type" : "ExpressionRef"
            },
            "suchThat" : {
              "type" : "OverlapsAfter",
              "operand" : [ {
                "lowClosed" : true,
                "highClosed" : true,
                "type" : "Interval",
                "low" : {
                  "path" : "onsetDateTime",
                  "scope" : "P",
                  "type" : "Property"
                },
                "high" : {
                  "path" : "abatementDate",
                  "scope" : "P",
                  "type" : "Property"
                }
              }, {
                "path" : "period",
                "scope" : "E",
                "type" : "Property"
              } ]
            }
          } ]
        }
      }, {
        "name" : "HasPriorAntibiotics",
        "context" : "Patient",
        "accessLevel" : "Public",
        "expression" : {
          "type" : "Exists",
          "operand" : {
            "type" : "Query",
            "source" : [ {
              "alias" : "A",
              "expression" : {
                "name" : "Antibiotics",
                "type" : "ExpressionRef"
              }
            } ],
            "relationship" : [ {
              "alias" : "D",
              "type" : "With",
              "expression" : {
                "name" : "TargetDiagnoses",
                "type" : "ExpressionRef"
              },
              "suchThat" : {
                "type" : "And",
                "operand" : [ {
                  "type" : "In",
                  "operand" : [ {
                    "path" : "dateWritten",
                    "scope" : "A",
                    "type" : "Property"
                  }, {
                    "lowClosed" : true,
                    "highClosed" : false,
                    "type" : "Interval",
                    "low" : {
                      "type" : "Subtract",
                      "operand" : [ {
                        "path" : "onsetDateTime",
                        "scope" : "D",
                        "type" : "Property"
                      }, {
                        "value" : 30,
                        "unit" : "days",
                        "type" : "Quantity"
                      } ]
                    },
                    "high" : {
                      "path" : "onsetDateTime",
                      "scope" : "D",
                      "type" : "Property"
                    }
                  } ]
                }, {
                  "type" : "Not",
                  "operand" : {
                    "type" : "IsNull",
                    "operand" : {
                      "path" : "onsetDateTime",
                      "scope" : "D",
                      "type" : "Property"
                    }
                  }
                } ]
              }
            } ]
          }
        }
      }, {
        "name" : "HasTargetEncounter",
        "context" : "Patient",
        "accessLevel" : "Public",
        "expression" : {
          "type" : "Exists",
          "operand" : {
            "name" : "TargetEncounters",
            "type" : "ExpressionRef"
          }
        }
      }, {
        "name" : "InInitialPopulation",
        "context" : "Patient",
        "accessLevel" : "Public",
        "expression" : {
          "type" : "And",
          "operand" : [ {
            "name" : "InDemographic",
            "type" : "ExpressionRef"
          }, {
            "name" : "HasTargetEncounter",
            "type" : "ExpressionRef"
          } ]
        }
      }, {
        "name" : "InDenominator",
        "context" : "Patient",
        "accessLevel" : "Public",
        "expression" : {
          "valueType" : "{urn:hl7-org:elm-types:r1}Boolean",
          "value" : "true",
          "type" : "Literal"
        }
      }, {
        "name" : "InDenominatorExclusions",
        "context" : "Patient",
        "accessLevel" : "Public",
        "expression" : {
          "name" : "HasPriorAntibiotics",
          "type" : "ExpressionRef"
        }
      }, {
        "name" : "InNumerator",
        "context" : "Patient",
        "accessLevel" : "Public",
        "expression" : {
          "type" : "Exists",
          "operand" : {
            "type" : "Query",
            "source" : [ {
              "alias" : "R",
              "expression" : {
                "dataType" : "{http://hl7.org/fhir}Observation",
                "templateId" : "observation-qicore-qicore-observation",
                "codeProperty" : "code",
                "type" : "Retrieve",
                "codes" : {
                  "name" : "Group A Streptococcus Test",
                  "type" : "ValueSetRef"
                }
              }
            } ],
            "relationship" : [ ],
            "where" : {
              "type" : "And",
              "operand" : [ {
                "type" : "In",
                "operand" : [ {
                  "path" : "issued",
                  "scope" : "R",
                  "type" : "Property"
                }, {
                  "name" : "MeasurementPeriod",
                  "type" : "ParameterRef"
                } ]
              }, {
                "type" : "Not",
                "operand" : {
                  "type" : "IsNull",
                  "operand" : {
                    "path" : "valueQuantity",
                    "scope" : "R",
                    "type" : "Property"
                  }
                }
              } ]
            }
          }
        }
      } ]
    }
  }
}<|MERGE_RESOLUTION|>--- conflicted
+++ resolved
@@ -1,31 +1,19 @@
 {
-<<<<<<< HEAD
-   "library" : {
-      "annotation" : [ {
-         "translatorOptions" : "",
-         "type" : "CqlToElmInfo"
-      }, {
-         "startLine" : 22,
-         "startChar" : 5,
-         "endLine" : 22,
-         "endChar" : 54,
-         "message" : "Could not resolve code path medication.code for the type of the retrieve QUICK.MedicationPrescription.",
-         "errorType" : "semantic",
-         "errorSeverity" : "warning",
-         "type" : "CqlToElmError"
-=======
-  "library" : {
-    "annotation" : [ {
-      "libraryId" : "CMS146",
-      "libraryVersion" : "2",
-      "startLine" : 22,
-      "startChar" : 5,
-      "endLine" : 22,
-      "endChar" : 54,
-      "message" : "Could not resolve code path medication.code for the type of the retrieve QUICK.MedicationPrescription.",
-      "errorType" : "semantic",
-      "errorSeverity" : "warning",
-      "type" : "CqlToElmError"
+"library" : {
+  "annotation" : [ {
+     "translatorOptions" : "",
+     "type" : "CqlToElmInfo"
+  }, {
+     "libraryId" : "CMS146",
+     "libraryVersion" : "2",
+     "startLine" : 22,
+     "startChar" : 5,
+     "endLine" : 22,
+     "endChar" : 54,
+     "message" : "Could not resolve code path medication.code for the type of the retrieve QUICK.MedicationPrescription.",
+     "errorType" : "semantic",
+     "errorSeverity" : "warning",
+     "type" : "CqlToElmError"
     }, {
       "libraryId" : "CMS146",
       "libraryVersion" : "2",
@@ -50,7 +38,6 @@
       "def" : [ {
         "localIdentifier" : "System",
         "uri" : "urn:hl7-org:elm-types:r1"
->>>>>>> c5a2e956
       }, {
         "localIdentifier" : "QUICK",
         "uri" : "http://hl7.org/fhir"
