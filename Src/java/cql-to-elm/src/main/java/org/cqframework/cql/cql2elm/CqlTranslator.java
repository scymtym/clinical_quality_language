--- conflicted
+++ resolved
@@ -23,11 +23,8 @@
 import org.hl7.elm.r1.Retrieve;
 import org.hl7.elm.r1.VersionedIdentifier;
 import org.hl7.elm_modelinfo.r1.ModelInfo;
-<<<<<<< HEAD
 import org.hl7.elm_modelinfo.r1.TypeInfo;
 import org.hl7.elm_modelinfo.r1.TypeSpecifier;
-=======
->>>>>>> 00b6b0c9
 
 import javax.xml.bind.*;
 import java.io.*;
@@ -470,110 +467,7 @@
         return jxsonMapper;
     }
 
-<<<<<<< HEAD
-    private class CqlErrorListener extends BaseErrorListener {
-
-        private LibraryBuilder builder;
-        private boolean detailedErrors;
-
-        public CqlErrorListener(LibraryBuilder builder, boolean detailedErrors) {
-            this.builder = builder;
-            this.detailedErrors = detailedErrors;
-        }
-
-        private VersionedIdentifier extractLibraryIdentifier(cqlParser parser) {
-            RuleContext context = parser.getContext();
-            while (context != null && !(context instanceof cqlParser.LibraryContext)) {
-                context = context.parent;
-            }
-
-            if (context instanceof cqlParser.LibraryContext) {
-                cqlParser.LibraryDefinitionContext ldc = ((cqlParser.LibraryContext)context).libraryDefinition();
-                if (ldc != null && ldc.qualifiedIdentifier() != null && ldc.qualifiedIdentifier().identifier() != null) {
-                    return new VersionedIdentifier().withId(StringEscapeUtils.unescapeCql(ldc.qualifiedIdentifier().identifier().getText()));
-                }
-            }
-
-            return null;
-        }
-
-        @Override
-        public void syntaxError(Recognizer<?, ?> recognizer, Object offendingSymbol, int line, int charPositionInLine, String msg, RecognitionException e) {
-            VersionedIdentifier libraryIdentifier = builder.getLibraryIdentifier();
-            if (libraryIdentifier == null) {
-                // Attempt to extract a libraryIdentifier from the currently parsed content
-                if (recognizer instanceof cqlParser) {
-                    libraryIdentifier = extractLibraryIdentifier((cqlParser)recognizer);
-                }
-                if (libraryIdentifier == null) {
-                    libraryIdentifier = sourceInfo;
-                }
-            }
-            TrackBack trackback = new TrackBack(libraryIdentifier, line, charPositionInLine, line, charPositionInLine);
-
-            if (detailedErrors) {
-                builder.recordParsingException(new CqlSyntaxException(msg, trackback, e));
-                builder.recordParsingException(new CqlTranslatorException(msg, trackback, e));
-            }
-            else {
-                if (offendingSymbol instanceof CommonToken) {
-                    CommonToken token = (CommonToken) offendingSymbol;
-                    builder.recordParsingException(new CqlSyntaxException(String.format("Syntax error at %s", token.getText()), trackback, e));
-                } else {
-                    builder.recordParsingException(new CqlSyntaxException("Syntax error", trackback, e));
-                }
-            }
-        }
-    }
-
-    private void translateToELM(CharStream is, CqlTranslatorOptions options) {
-        exceptions = new ArrayList<>();
-        errors = new ArrayList<>();
-        warnings = new ArrayList<>();
-        messages = new ArrayList<>();
-        LibraryBuilder builder = new LibraryBuilder(namespaceInfo, modelManager, libraryManager, ucumService);
-        builder.setTranslatorOptions(options);
-        Cql2ElmVisitor visitor = new Cql2ElmVisitor(builder);
-        builder.setVisitor(visitor);
-        visitor.setTranslatorOptions(options);
-
-        CqlTranslator.CqlErrorListener errorListener = new CqlTranslator.CqlErrorListener(builder, visitor.isDetailedErrorsEnabled());
-
-        cqlLexer lexer = new cqlLexer(is);
-        lexer.removeErrorListeners();
-        lexer.addErrorListener(errorListener);
-        CommonTokenStream tokens = new CommonTokenStream(lexer);
-        cqlParser parser = new cqlParser(tokens);
-        parser.setBuildParseTree(true);
-
-        parser.removeErrorListeners(); // Clear the default console listener
-        parser.addErrorListener(errorListener);
-        ParseTree tree = parser.library();
-
-        CqlPreprocessorVisitor preprocessor = new CqlPreprocessorVisitor();
-        preprocessor.setTokenStream(tokens);
-        preprocessor.visit(tree);
-
-        visitor.setTokenStream(tokens);
-        visitor.setLibraryInfo(preprocessor.getLibraryInfo());
-
-        visitResult = visitor.visit(tree);
-        library = builder.getLibrary();
-        translatedLibrary = builder.getTranslatedLibrary();
-        retrieves = visitor.getRetrieves();
-        exceptions.addAll(builder.getExceptions());
-        errors.addAll(builder.getErrors());
-        warnings.addAll(builder.getWarnings());
-        messages.addAll(builder.getMessages());
-    }
-
     public static String convertToXml(Library library) throws IOException {
-=======
-    public static String convertToXml(Library library) throws JAXBException {
-        Marshaller marshaller = getJaxbContext().createMarshaller();
-        marshaller.setProperty(Marshaller.JAXB_FORMATTED_OUTPUT, true);
-
->>>>>>> 00b6b0c9
         StringWriter writer = new StringWriter();
         ModelInfoXmlReader.writeValue(library, writer);
         return writer.getBuffer().toString();
