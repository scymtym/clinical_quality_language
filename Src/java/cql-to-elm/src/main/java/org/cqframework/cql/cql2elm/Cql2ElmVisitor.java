--- conflicted
+++ resolved
@@ -3096,9 +3096,8 @@
                                 getTrackBack(ctx.codeComparator())));
                 }
 
-<<<<<<< HEAD
                 retrieve.setCodeComparator(codeComparator);
-=======
+
                 // Verify that the type of the terminology target is a List<Code>
                 // Due to implicit conversion defined by specific models, the resolution path above may result in a List<Concept>
                 // In that case, convert to a list of code (Union the Code elements of the Concepts in the list)
@@ -3123,7 +3122,6 @@
                                 CqlTranslatorException.ErrorSeverity.Warning, getTrackBack(ctx)));
                     }
                 }
->>>>>>> e393672b
             }
             catch (Exception e) {
                 // If something goes wrong attempting to resolve, just set to the expression and report it as a warning,
