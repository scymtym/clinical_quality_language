--- conflicted
+++ resolved
@@ -128,7 +128,6 @@
     private final org.hl7.cql_annotations.r1.ObjectFactory af = new org.hl7.cql_annotations.r1.ObjectFactory();
     private boolean listTraversal = true;
     private UcumService ucumService = null;
-<<<<<<< HEAD
     private CqlTranslator.Options[] translatorOptions = null;
     private CqlToElmInfo cqlToElmInfo = null;
     private SignatureLevel signatureLevel = SignatureLevel.Differing;
@@ -136,10 +135,6 @@
     public void enableListTraversal() {
         listTraversal = true;
     }
-=======
-    private CqlTranslatorOptions options;
-    private CqlToElmInfo cqlToElmInfo = null;
->>>>>>> e393672b
 
     public void setTranslatorOptions(CqlTranslatorOptions options) {
         if (options == null) {
@@ -163,7 +158,6 @@
             this.getConversionMap().enableIntervalPromotion();
         }
 
-<<<<<<< HEAD
     public void setTranslatorOptions(CqlTranslator.Options... options) {
         this.translatorOptions = options;
         if (options != null) {
@@ -176,9 +170,6 @@
             }
             this.cqlToElmInfo.setTranslatorOptions(translatorOptions.toString());
         }
-=======
-        this.cqlToElmInfo.setTranslatorOptions(options.toString());
->>>>>>> e393672b
     }
 
     public NamespaceInfo getNamespaceInfo() {
@@ -1896,12 +1887,6 @@
                                     throw new IllegalArgumentException(String.format("Inconsistent target maps %s and %s for choice type %s",
                                             resultTargetMaps.get(resolution.getType()), resolution.getTargetMap(), resolution.getType().toString()));
                                 }
-<<<<<<< HEAD
-                            }
-                            else {
-                                resultTargetMaps.put(resolution.getType(), resolution.getTargetMap());
-=======
->>>>>>> e393672b
                             }
                             else {
                                 resultTargetMaps.put(resolution.getType(), resolution.getTargetMap());
@@ -1933,11 +1918,7 @@
 
                 if (resultTypes.size() == 1) {
                     for (DataType resultType : resultTypes) {
-<<<<<<< HEAD
-                        return new PropertyResolution(resultType, resultTargetMaps.containsKey(resultType) ? resultTargetMaps.get(resultType) : null);
-=======
                         return new PropertyResolution(resultType, resultTargetMaps.containsKey(resultType) ? resultTargetMaps.get(resultType) : name);
->>>>>>> e393672b
                     }
                 }
             }
@@ -2130,8 +2111,6 @@
         return result;
     }
 
-<<<<<<< HEAD
-=======
     private VersionedIdentifier getModelMapping(Expression sourceContext) {
         VersionedIdentifier result = null;
         if (library.getUsings() != null && library.getUsings().getDef() != null) {
@@ -2183,16 +2162,12 @@
         }
     }
 
->>>>>>> e393672b
     public Expression applyTargetMap(Expression source, String targetMap) {
         if (targetMap == null || targetMap.equals("null")) {
             return source;
         }
 
-<<<<<<< HEAD
-=======
         // TODO: This only works for simple mappings, nested mappings will require the targetMap.g4 parser
->>>>>>> e393672b
         // Supported target mapping syntax:
           // %value.<property name>
             // Resolves as a property accessor with the given source and <property name> as the path
@@ -2201,14 +2176,11 @@
           // <type name>:<map>;<type name>:<map>...
             // Semi-colon delimited list of type names and associated maps
             // Resolves as a case with whens for each type, with target mapping applied per the target map for that type
-<<<<<<< HEAD
-=======
           // %parent.<qualified path>[<key path>=<key value>,<key path>=<key value>,...].<qualified path>
             // Resolves as a replacement of the property on which it appears
             // Replaces the path of the property on which it appears with the given qualified path, which then becomes the
             // source of a query with a where clause with criteria built for each comparison in the indexer
             // If there is a trailing qualified path, the query is wrapped in a singletonFrom and a property access
->>>>>>> e393672b
         // Any other target map results in an exception
 
         if (targetMap.contains(";")) {
@@ -2229,11 +2201,7 @@
             c.setResultType(source.getResultType());
             return c;
         }
-<<<<<<< HEAD
-        else if (targetMap.contains("(%value)")) {
-=======
         else if (targetMap.contains("(")) {
->>>>>>> e393672b
             int invocationStart = targetMap.indexOf("(");
             String qualifiedFunctionName = targetMap.substring(0, invocationStart);
             String[] nameParts = qualifiedFunctionName.split("\\.");
@@ -2242,18 +2210,13 @@
             if (nameParts.length == 2) {
                 libraryName = nameParts[0];
                 functionName = nameParts[1];
-<<<<<<< HEAD
-=======
 
                 ensureLibraryIncluded(libraryName, source);
->>>>>>> e393672b
             }
             FunctionRef fr = of.createFunctionRef().withLibraryName(libraryName).withName(functionName).withOperand(source);
             fr.setResultType(source.getResultType());
             return fr;
         }
-<<<<<<< HEAD
-=======
         else if (targetMap.contains("[")) {
             int indexerStart = targetMap.indexOf("[");
             int indexerEnd = targetMap.indexOf("]");
@@ -2355,7 +2318,6 @@
             result.setResultType(source.getResultType());
             return result;
         }
->>>>>>> e393672b
         else if (targetMap.contains("%value.")) {
             String propertyName = targetMap.substring(7);
             Property p = of.createProperty().withSource(source).withPath(propertyName);
