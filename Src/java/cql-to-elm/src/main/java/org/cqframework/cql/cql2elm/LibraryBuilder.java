--- conflicted
+++ resolved
@@ -129,11 +129,8 @@
     private UcumService ucumService = null;
     private CqlTranslatorOptions options;
     private CqlToElmInfo cqlToElmInfo = null;
-<<<<<<< HEAD
     private TypeBuilder typeBuilder = null;
-=======
     private Cql2ElmVisitor visitor = null;
->>>>>>> b4d3fbfc
 
     public void enableListTraversal() {
         listTraversal = true;
