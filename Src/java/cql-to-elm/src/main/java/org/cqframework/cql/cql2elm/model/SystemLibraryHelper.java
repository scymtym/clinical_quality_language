--- conflicted
+++ resolved
@@ -13,18 +13,11 @@
         system.setIdentifier(new VersionedIdentifier().withId("System").withVersion("1.0"));
 
         // Logical Operators
-<<<<<<< HEAD
         add(system, tb, new Operator("And", new Signature(systemModel.getBoolean(), systemModel.getBoolean()), systemModel.getBoolean()));
         add(system, tb, new Operator("Or", new Signature(systemModel.getBoolean(), systemModel.getBoolean()), systemModel.getBoolean()));
         add(system, tb, new Operator("Xor", new Signature(systemModel.getBoolean(), systemModel.getBoolean()), systemModel.getBoolean()));
         add(system, tb, new Operator("Not", new Signature(systemModel.getBoolean()), systemModel.getBoolean()));
-=======
-        system.add(new Operator("And", new Signature(systemModel.getBoolean(), systemModel.getBoolean()), systemModel.getBoolean()));
-        system.add(new Operator("Or", new Signature(systemModel.getBoolean(), systemModel.getBoolean()), systemModel.getBoolean()));
-        system.add(new Operator("Xor", new Signature(systemModel.getBoolean(), systemModel.getBoolean()), systemModel.getBoolean()));
-        system.add(new Operator("Not", new Signature(systemModel.getBoolean()), systemModel.getBoolean()));
-        system.add(new Operator("Implies", new Signature(systemModel.getBoolean(), systemModel.getBoolean()), systemModel.getBoolean()));
->>>>>>> b4d3fbfc
+        add(system, tb, new Operator("Implies", new Signature(systemModel.getBoolean(), systemModel.getBoolean()), systemModel.getBoolean()));
 
         // Nullological Operators
         add(system, tb, new Operator("IsNull", new Signature(systemModel.getAny()), systemModel.getBoolean()));
