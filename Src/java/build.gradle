allprojects {
    apply plugin: 'idea'
    apply plugin: 'eclipse'

    group = 'info.cqframework'
<<<<<<< HEAD
    version = '1.5.0-SNAPSHOT'
=======
    version = '1.4.9'
>>>>>>> e393672b
}

subprojects {
    apply plugin: 'java'
    apply plugin: 'jacoco'

    sourceCompatibility = '1.8'

    repositories {
        mavenLocal()
        mavenCentral()
        maven {
            url "https://oss.sonatype.org/content/repositories/snapshots"
        }
        jcenter()
    }

    dependencies {
        testCompile group: 'org.testng', name: 'testng', version: '6.8.8'
        testCompile group: 'org.hamcrest', name: 'hamcrest-all', version: '1.3'
        testCompile group: 'uk.co.datumedge', name: 'hamcrest-json', version: '0.2'
        testCompile group: 'junit', name: 'junit', version: '4.12'
        testCompile group: 'org.slf4j', name: 'slf4j-simple', version: '1.7.30'
    }

    test {
        useTestNG()
    }

    jacoco {
        toolVersion = "0.8.4"
    }

    check.dependsOn(jacocoTestReport)

    /*
       Turn on static code analysis by passing 'sca' as a system property:
       e.g., gradle -Dsca build

       Or add it to your user gradle.properties file (${HOME}/.gradle/gradle.properties):
       systemProp.sca=true
     */
    if (System.getProperty('sca') != null) {
        apply plugin: 'pmd'

        dependencies {
            pmd(
                    'net.sourceforge.pmd:pmd-core:5.3.1',
                    'net.sourceforge.pmd:pmd-java:5.3.1'
            )
        }

        pmd {
            consoleOutput = true
            toolVersion = "5.3.1"
            ruleSetFiles = files("${rootProject.projectDir}/custom-pmd-ruleset.xml")
            ruleSets = []
        }

        apply plugin: 'findbugs'

        findbugs {
            toolVersion = "3.0.1"
            excludeFilter = file("${rootProject.projectDir}/findbugs-exclude-filter.xml")
        }

        tasks.withType(FindBugs) {
            reports {
                xml.enabled = false
                html.enabled = true
            }
        }
    }

    tasks.withType(Javadoc) {
        options.addStringOption('Xdoclint:none', '-quiet')
    }

    tasks.withType(JavaCompile) {
        options.compilerArgs << '-Xlint:unchecked'
        options.deprecation = true
}

    task javadocJar(type: Jar) {
        classifier = 'javadoc'
        from javadoc
    }

    task sourcesJar(type: Jar) {
        classifier = 'sources'
        from sourceSets.main.allSource
    }

    artifacts {
        archives javadocJar, sourcesJar
    }
}

configure(subprojects.findAll {it.name in ['model', 'elm', 'quick', 'qdm', 'cql-to-elm']}) {
    configurations {
        xjc
    }

    dependencies {
        xjc group: 'org.jvnet.jaxb2_commons', name: 'jaxb2-basics-ant', version: '0.12.0'
        xjc group: 'org.jvnet.jaxb2_commons', name: 'jaxb2-basics', version: '0.12.0'
        xjc group: 'org.jvnet.jaxb2_commons', name: 'jaxb2-fluent-api', version: '3.0'
        // Eclipse has taken over all Java EE reference components
        // https://www.infoworld.com/article/3310042/eclipse-takes-over-all-java-ee-reference-components.html
        // https://wiki.eclipse.org/Jakarta_EE_Maven_Coordinates
        xjc group: 'jakarta.xml.bind', name: 'jakarta.xml.bind-api', version: '2.3.3'
        xjc group: 'org.glassfish.jaxb', name: 'jaxb-xjc', version: '2.4.0-b180830.0438'
        xjc group: 'org.eclipse.persistence', name: 'org.eclipse.persistence.moxy', version: '2.7.7'
        xjc group: 'org.slf4j', name: 'slf4j-simple', version: '1.7.30'
        compile group: 'org.jvnet.jaxb2_commons', name: 'jaxb2-basics', version: '0.12.0'
        compile group: 'jakarta.xml.bind', name: 'jakarta.xml.bind-api', version: '2.3.3'
        compile group: 'com.fasterxml.jackson.core', name: 'jackson-annotations', version: '2.10.1'
        compile group: 'org.eclipse.persistence', name: 'org.eclipse.persistence.moxy', version: '2.7.7'
    }

    ext.xjc = [
            destDir: "${projectDir}/src/generated/java",
            args: '-disableXmlSecurity -Xfluent-api -Xequals -XhashCode -XtoString'
    ]

    task generateSources {
        outputs.dir xjc.destDir

        doLast {
            file(xjc.destDir).mkdirs()

            ant.taskdef(name: 'xjc', classname: 'org.jvnet.jaxb2_commons.xjc.XJC2Task', classpath: configurations.xjc.asPath)

            /* The above sets up the task, but the real work of the task should be specified in the subproject using
               generateSources.doLast.  For example:
                   generateSources.doLast {
                       ant.xjc(destdir: xjc.destDir, schema: "${projectDir}/path/to/file.xsd") {
                           arg(line: xjc.args)
                       }
                   }
            */
        }
    }

    compileJava.dependsOn generateSources
    sourceSets.main.java.srcDirs += xjc.destDir

    clean {
        delete xjc.destDir
    }
}

/* The following configuration section sets up selected subprojects to be published to Maven Central.  This requires a
   few things:
   - You must have an OSSRH Jira account (https://issues.sonatype.org/secure/Signup!default.jspa)
   - Your account must have privileges to upload info.cqframework artifacts (https://issues.sonatype.org/browse/OSSRH-15514)
   - You must have a gpg key (http://central.sonatype.org/pages/working-with-pgp-signatures.html)
   - You must set your account info and GPG key in your user's gradle.properties file.  For example:
       ossrhUsername=foo
       ossrhPassword=b@r
       signing.keyId=24875D73
       signing.password=secret
       signing.secretKeyRingFile=/Users/me/.gnupg/secring.gpg
   - If the library version ends with '-SNAPSHOT', it will be deployed to the snapshot repository, else it will be
     deployed to the staging repository (which you then must manually release http://central.sonatype.org/pages/releasing-the-deployment.html).
   - Repo for snapshots and releases: https://oss.sonatype.org/content/groups/public/info/cqframework/
   - Repo for snpashots, releases, and staged releases: https://oss.sonatype.org/content/groups/staging/info/cqframework/
 */
configure(subprojects.findAll {it.name in ['cql', 'model', 'elm', 'quick', 'cql-to-elm', 'qdm', 'cql-formatter']}) {
    apply plugin: 'maven'
    apply plugin: 'signing'

    signing {
        required { gradle.taskGraph.hasTask(uploadArchives) }
        sign configurations.archives
    }

    uploadArchives {
        repositories {
            mavenDeployer {
                beforeDeployment { MavenDeployment deployment -> signing.signPom(deployment) }

                /* Use these to test locally (but don't forget to comment out others!)
                repository(url: "file://${buildDir}/repo")
                snapshotRepository(url: "file://${buildDir}/ssRepo")
                */

                repository(url: "https://oss.sonatype.org/service/local/staging/deploy/maven2/") {
                    authentication(userName: project.hasProperty("ossrhUsername") ? ossrhUsername : "", password: project.hasProperty("ossrhPassword") ? ossrhPassword : "")
                }

                snapshotRepository(url: "https://oss.sonatype.org/content/repositories/snapshots/") {
                    authentication(userName: project.hasProperty("ossrhUsername") ? ossrhUsername : "", password: project.hasProperty("ossrhPassword") ? ossrhPassword : "")
                }

                pom.project {
                    name project.name
                    packaging 'jar'
                    description "The ${project.name} library for the Clinical Quality Language Java reference implementation"
                    url 'http://cqframework.info'

                    scm {
                        connection 'scm:git:git@github.com:cqframework/clinical_quality_language.git'
                        developerConnection 'scm:git:git@github.com:cqframework/clinical_quality_language.git'
                        url 'git@github.com:cqframework/clinical_quality_language.git'
                    }

                    licenses {
                        license {
                            name 'The Apache License, Version 2.0'
                            url 'http://www.apache.org/licenses/LICENSE-2.0.txt'
                        }
                    }

                    developers {
                        developer {
                            name 'Bryn Rhodes'
                        }
                        developer {
                            name 'Chris Moesel'
                        }
                        developer {
                            name 'Rob Dingwell'
                        }
                        developer {
                            name 'Jason Walonoski'
                        }
                        developer {
                            name 'Marc Hadley'
                        }
                    }
                }
            }
        }
    }
    uploadArchives.dependsOn javadocJar
    uploadArchives.dependsOn sourcesJar
}

idea {
  project {
    languageLevel = '1.8'
    ipr {
      withXml { provider ->
        provider.node.component.find { it.@name == 'VcsDirectoryMappings' }.mapping.@vcs = 'Git'
      }

      whenMerged { project ->
        def examples = new org.gradle.plugins.ide.idea.model.Path('file://$PROJECT_DIR$/examples.iml', 'file://$PROJECT_DIR$/examples.iml', '$PROJECT_DIR$/examples.iml')
        if ((project.modulePaths.findAll { p -> p.url == examples.url }).empty) project.modulePaths.add(examples)

        def grammar = new org.gradle.plugins.ide.idea.model.Path('file://$PROJECT_DIR$/grammar.iml', 'file://$PROJECT_DIR$/grammar.iml', '$PROJECT_DIR$/grammar.iml')
        if ((project.modulePaths.findAll { p -> p.url == grammar.url }).empty) project.modulePaths.add(grammar)

        def cqllm = new org.gradle.plugins.ide.idea.model.Path('file://$PROJECT_DIR$/cql-lm.iml', 'file://$PROJECT_DIR$/cql-lm.iml', '$PROJECT_DIR$/cql-lm.iml')
        if ((project.modulePaths.findAll { p -> p.url == cqllm.url }).empty) project.modulePaths.add(cqllm)
      }
    }
  }
  workspace {
    iws {
      withXml { provider ->
        def props = provider.node.component.find { it.@name == 'PropertiesComponent' }

        def propMap = [
          '$PROJECT_DIR$/../grammar/cql.g4::/output-dir' : '$PROJECT_DIR$/cql/src/generated/java',
          '$PROJECT_DIR$/../grammar/cql.g4::/lib-dir' : '$PROJECT_DIR$/../grammar',
          '$PROJECT_DIR$/../grammar/cql.g4::/package' : 'org.cqframework.cql.gen',
          '$PROJECT_DIR$/../grammar/cql.g4::/gen-listener' : 'true',
          '$PROJECT_DIR$/../grammar/cql.g4::/gen-visitor' : 'true'
        ]

        propMap.each() { key, value ->
          if (! props.property.find { it.@name == key })
            props.appendNode('property', ['name' : key, 'value' : value])
        }
      }
    }
  }
}<|MERGE_RESOLUTION|>--- conflicted
+++ resolved
@@ -3,11 +3,7 @@
     apply plugin: 'eclipse'
 
     group = 'info.cqframework'
-<<<<<<< HEAD
     version = '1.5.0-SNAPSHOT'
-=======
-    version = '1.4.9'
->>>>>>> e393672b
 }
 
 subprojects {
