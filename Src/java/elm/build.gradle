--- conflicted
+++ resolved
@@ -1,12 +1,8 @@
 // Most build configuration comes from the cql-all parent build!
 
 dependencies {
-<<<<<<< HEAD
     implementation project(':model')
-=======
-    compile project(':model')
-    compile group: 'com.fasterxml.jackson.core', name: 'jackson-annotations', version: '2.13.2'
->>>>>>> 231b776d
+    implementation group: 'com.fasterxml.jackson.core', name: 'jackson-annotations', version: '2.13.2'
 }
 
 generateSources {
