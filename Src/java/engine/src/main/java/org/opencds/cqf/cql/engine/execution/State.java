package org.opencds.cqf.cql.engine.execution;

import static java.util.Objects.requireNonNull;

import java.time.ZonedDateTime;
import java.util.*;
import org.hl7.elm.r1.*;
import org.opencds.cqf.cql.engine.debug.DebugAction;
import org.opencds.cqf.cql.engine.debug.DebugMap;
import org.opencds.cqf.cql.engine.debug.DebugResult;
import org.opencds.cqf.cql.engine.debug.SourceLocator;
import org.opencds.cqf.cql.engine.exception.CqlException;
import org.opencds.cqf.cql.engine.exception.Severity;
import org.opencds.cqf.cql.engine.runtime.DateTime;

/**
 * State represents the internal state of the CqlEngine.
 */
public class State {

    public static class ActivationFrame {

        // Arguments and/or local variables of the active function
        // call or expression definition evaluation. This is the only
        // field that is strictly required for evaluation. The other
        // fields are for pragmatic purposes like friendly backtraces
        // and profiling.
        public Deque<Variable> variables = new ArrayDeque<>(4);

        // The expression that is being evaluated in this activation
        // frame. Either null for the "root" activation frame, an ExpressionDef (which can be a FunctionDef)
        // or a Retrieve.
        public Element element;

        public String contextName;

        // The times at which the evaluation to which this activation
        // frame belongs started and ended.
        public long startTime;
        public long endTime = 0;

        // If the activation frame belongs to an ExpressionDef that is
        // not a FunctionDef, this field Indicates whether the
        // evaluation result was computed for this activation frame or
        // taken from the cache.
        public boolean isCached = false;

        public ActivationFrame(Element element, String contextName, long startTime) {
            this.element = element;
            this.contextName = contextName;
            this.startTime = startTime;
        }

        public void setStartTime() {
            this.startTime = System.nanoTime();
        }

        @Override
        public String toString() {
            final var result = new StringBuilder().append("Frame{element=");
            if (this.element == null) {
                result.append("«root»");
            } else if (this.element instanceof ExpressionDef) {
                result.append(((ExpressionDef) this.element).getName());
            } else if (this.element instanceof Retrieve) {
                result.append(String.format(
                        "[%s]", ((Retrieve) this.element).getDataType().getLocalPart()));
            } else {
                result.append(this.element.getClass().getSimpleName());
            }
            if (this.endTime == 0) {
                result.append(", active");
            } else {
                result.append(String.format(", %,d ms", (this.endTime - this.startTime) / 1_000_000));
            }
            if (this.isCached) {
                result.append(", cached");
            }
            return result.append("}").toString();
        }
    }

    public State(Environment environment) {
        this(environment, new HashSet<>());
    }

    public State(Environment environment, Set<CqlEngine.Options> engineOptions) {
        this.environment = requireNonNull(environment);
        this.engineOptions = requireNonNull(engineOptions);
        this.setEvaluationDateTime(ZonedDateTime.now());
    }

    private final Cache cache = new Cache();
    private final Set<CqlEngine.Options> engineOptions;

    private final Environment environment;

    private final Deque<String> currentContext = new ArrayDeque<>();

    private final Deque<Library> currentLibrary = new ArrayDeque<>();

    private final Deque<ActivationFrame> stack = new ArrayDeque<>();

    private final Deque<HashSet<Object>> evaluatedResourceStack = new ArrayDeque<>();

    private final Map<String, Object> parameters = new HashMap<>();
    private Map<String, Object> contextValues = new HashMap<>();

    private ZonedDateTime evaluationZonedDateTime;
    private DateTime evaluationDateTime;

    private DebugMap debugMap;

    public Cache getCache() {
        return this.cache;
    }

    public Environment getEnvironment() {
        return environment;
    }

    public Library getCurrentLibrary() {
        return currentLibrary.peek();
    }

    public Map<String, Object> getParameters() {
        return parameters;
    }

    public Set<CqlEngine.Options> getEngineOptions() {
        return engineOptions;
    }

    public void setParameters(Library library, Map<String, Object> parameters) {
        if (parameters != null) {
            for (Map.Entry<String, Object> parameterValue : parameters.entrySet()) {
                setParameter(null, parameterValue.getKey(), parameterValue.getValue());
            }
        }
    }

    public void setParameter(String libraryName, String name, Object value) {
        boolean enteredLibrary = enterLibrary(libraryName);
        try {
            String fullName = libraryName != null
                    ? String.format("%s.%s", getCurrentLibrary().getIdentifier().getId(), name)
                    : name;
            parameters.put(fullName, value);
        } finally {
            exitLibrary(enteredLibrary);
        }
    }

    public boolean enterLibrary(String libraryName) {
        if (libraryName != null) {
            IncludeDef includeDef = Libraries.resolveLibraryRef(libraryName, getCurrentLibrary());
            var identifier = Libraries.toVersionedIdentifier(includeDef);

            // We probably want to just load all relevant libraries into
            // memory before we start evaluation. This will further separate
            // environment from state.
            Library library = this.getEnvironment().resolveLibrary(identifier);

            currentLibrary.push(library);
            return true;
        }

        return false;
    }

    public void exitLibrary(boolean enteredLibrary) {
        if (enteredLibrary) {
            currentLibrary.pop();
        }
    }

    public Map<String, Object> getContextValues() {
        return contextValues;
    }

    public void setContextValues(Map<String, Object> contextValues) {
        this.contextValues = contextValues;
    }

    @Deprecated
    public Deque<Deque<Variable>> getWindows() {
        final var result = new ArrayDeque<Deque<Variable>>();
        this.stack.forEach(frame -> result.push(frame.variables));
        return result;
    }

    @Deprecated
    public void setWindows(Deque<Deque<Variable>> windows) {
        throw new RuntimeException("Not supported");
    }

    public DebugMap getDebugMap() {
        return this.debugMap;
    }

    public void setDebugMap(DebugMap debugMap) {
        this.debugMap = debugMap;
    }

    private DebugResult debugResult;

    public DebugResult getDebugResult() {
        return this.debugResult;
    }

    public DebugResult ensureDebugResult() {
        if (this.debugResult == null) {
            debugResult = new DebugResult();
        }
        return debugResult;
    }

    public DebugAction shouldDebug(Exception e) {
        if (this.debugMap == null) {
            return DebugAction.NONE;
        }

        return debugMap.shouldDebug(e);
    }

    public DebugAction shouldDebug(Element node) {
        if (this.debugMap == null) {
            return DebugAction.NONE;
        }

        return debugMap.shouldDebug(node, this.getCurrentLibrary());
    }

    public void setEvaluationDateTime(ZonedDateTime evaluationZonedDateTime) {
        this.evaluationZonedDateTime = evaluationZonedDateTime;
        this.evaluationDateTime = new DateTime(evaluationZonedDateTime.toOffsetDateTime());
    }

    public ZonedDateTime getEvaluationZonedDateTime() {
        return this.evaluationZonedDateTime;
    }

    public DateTime getEvaluationDateTime() {
        return this.evaluationDateTime;
    }

    public void init(Library library) {
        assert this.stack.isEmpty();

        currentLibrary.push(library);

        this.pushEvaluatedResourceStack();
    }

    public Deque<ActivationFrame> getStack() {
        return this.stack;
    }

    public void pop() {
        final var topActivationFrame = this.stack.peek();
        assert topActivationFrame != null; // stack underflow
        topActivationFrame.variables.pop();
    }

    public void push(Variable variable) {
        final var topActivationFrame = this.stack.peek();
        assert topActivationFrame != null; // stack underflow
        topActivationFrame.variables.push(variable);
    }

    public void beginEvaluation() {
        // This method must be called on an initialized but inactivate
        // state: there must be no activation frames besides the dummy
        // "root" activation frame. This method simply resets the
        // start time of the root activation frame.
        assert this.stack.isEmpty();
        pushActivationFrame(null);
    }

    public void endEvaluation() {
        assert this.stack.size() == 1;
        // TODO(jmoringe): maybe assert this.stack.getLast().variables.isEmpty();
        // Pop (and possibly process) the root activation frame.
        popActivationFrame();
    }

    public Variable resolveVariable(String name) {
        for (var frame : this.stack) {
            for (var v : frame.variables) {
                if (v.getName().equals(name)) {
                    return v;
                }
            }
        }

        return null;
    }

    public Variable resolveVariable(String name, boolean mustResolve) {
        Variable result = resolveVariable(name);
        if (mustResolve && result == null) {
            throw new CqlException(String.format("Could not resolve variable reference %s", name));
        }

        return result;
    }

    public void pushActivationFrame(Element element, String contextName, long startTime) {
        final var newActivationFrame = new ActivationFrame(element, contextName, startTime);
        this.stack.push(newActivationFrame);
        if (this.debugResult != null) {
            final var profile = this.debugResult.getProfile();
            if (profile != null) {
                profile.enter(newActivationFrame);
            }
        }
    }

    public void pushActivationFrame(Element element, String contextName) {
        pushActivationFrame(element, contextName, System.nanoTime());
    }

    public void pushActivationFrame(Element element) {
        final var contextName = this.currentContext.peekFirst();
        pushActivationFrame(element, contextName);
    }

    public void popActivationFrame() {
        final var topActivationFrame = this.stack.peek();
        if (topActivationFrame == null) {
            throw new RuntimeException("Stack underflow");
        }
        assert topActivationFrame.endTime == 0;
        // If a profile is being built (controlled via an engine
        // option), register the invocation chain that terminates at
        // topActivationFrame.
        if (this.debugResult != null) {
            final var profile = this.debugResult.getProfile();
            if (profile != null) {
                topActivationFrame.endTime = System.nanoTime();
                profile.leave(topActivationFrame);
            }
        }
        this.stack.pop();
    }

    public ActivationFrame getTopActivationFrame() {
        final var topActivationFrame = this.stack.peek();
        if (topActivationFrame == null) {
            throw new RuntimeException("Stack underflow");
        }
        return topActivationFrame;
    }

    public void setContextValue(String context, Object contextValue) {
        if (!contextValues.containsKey(context) || !contextValues.get(context).equals(contextValue)) {
            contextValues.put(context, contextValue);
            cache.getExpressions().clear();
        }
    }

    public boolean enterContext(String context) {
        if (context != null) {
            currentContext.push(context);
            return true;
        }

        return false;
    }

    public void exitContext(boolean isEnteredContext) {
        if (isEnteredContext) {
            currentContext.pop();
        }
    }

    public String getCurrentContext() {
        if (currentContext.isEmpty()) {
            return null;
        }

        return currentContext.peekFirst();
    }

    public Object getCurrentContextValue() {
        String context = getCurrentContext();
        if (context != null && this.contextValues.containsKey(context)) {
            return this.contextValues.get(context);
        }

        return null;
    }

    public Set<Object> getEvaluatedResources() {
        if (evaluatedResourceStack.isEmpty()) {
            throw new IllegalStateException("Attempted to get the evaluatedResource stack when it's empty");
        }

        return this.evaluatedResourceStack.peek();
    }

    public void clearEvaluatedResources() {
        this.evaluatedResourceStack.clear();
        this.pushEvaluatedResourceStack();
    }

    public void pushEvaluatedResourceStack() {
        evaluatedResourceStack.push(new HashSet<>());
    }

    // serves pop and merge to the down
    public void popEvaluatedResourceStack() {
        if (evaluatedResourceStack.isEmpty()) {
            throw new IllegalStateException("Attempted to pop the evaluatedResource stack when it's empty");
        }

        if (evaluatedResourceStack.size() == 1) {
            throw new IllegalStateException("Attempted to pop the evaluatedResource stack when only the root remains");
        }

        Set<Object> objects = evaluatedResourceStack.pop();
        var set = evaluatedResourceStack.peek();
        set.addAll(objects);
    }

    public Object resolveAlias(String name) {
<<<<<<< HEAD
        // This method needs to account for multiple variables on the stack with the same name
        ArrayList<Object> ret = new ArrayList<>();
        boolean isList = false;
        for (Variable v : getTopActivationFrame().variables) {
=======
        for (Variable v : getStack()) {
>>>>>>> 68923ecc
            if (v.getName().equals(name)) {
                return v.getValue();
            }
        }

        throw new IllegalStateException("Could not resolve alias reference %s in the current context".formatted(name));
    }

    public Object resolveIdentifierRef(String name) {
<<<<<<< HEAD
        for (var frame : this.stack) {
            for (var v : frame.variables) {
=======
        for (var window : windows) {
            for (var v : window) {
                if (v.getName().equals(name)) {
                    return v.getValue();
                }

>>>>>>> 68923ecc
                var value = v.getValue();
                if (value instanceof org.opencds.cqf.cql.engine.runtime.Tuple) {
                    for (String key : ((org.opencds.cqf.cql.engine.runtime.Tuple) value)
                            .getElements()
                            .keySet()) {
                        if (key.equals(name)) {
                            return ((org.opencds.cqf.cql.engine.runtime.Tuple) value)
                                    .getElements()
                                    .get(key);
                        }
                    }
                }
                try {
                    return environment.resolvePath(value, name);
                } catch (Exception ignored) {

                }
            }
        }

        throw new CqlException("Cannot resolve identifier " + name);
    }

    public void logDebugResult(Element node, Object result, DebugAction action) {
        ensureDebugResult();
        debugResult.logDebugResult(node, this.getCurrentLibrary(), result, action);
    }

    public void logDebugMessage(SourceLocator locator, String message) {
        ensureDebugResult();
        debugResult.logDebugError(new CqlException(message, locator, Severity.MESSAGE));
    }

    public void logDebugWarning(SourceLocator locator, String message) {
        ensureDebugResult();
        debugResult.logDebugError(new CqlException(message, locator, Severity.WARNING));
    }

    public void logDebugTrace(SourceLocator locator, String message) {
        ensureDebugResult();
        debugResult.logDebugError(new CqlException(message, locator, Severity.TRACE));
    }

    public void logDebugError(CqlException e) {
        ensureDebugResult();
        debugResult.logDebugError(e);
    }
}<|MERGE_RESOLUTION|>--- conflicted
+++ resolved
@@ -424,14 +424,10 @@
     }
 
     public Object resolveAlias(String name) {
-<<<<<<< HEAD
         // This method needs to account for multiple variables on the stack with the same name
         ArrayList<Object> ret = new ArrayList<>();
         boolean isList = false;
         for (Variable v : getTopActivationFrame().variables) {
-=======
-        for (Variable v : getStack()) {
->>>>>>> 68923ecc
             if (v.getName().equals(name)) {
                 return v.getValue();
             }
@@ -441,17 +437,12 @@
     }
 
     public Object resolveIdentifierRef(String name) {
-<<<<<<< HEAD
         for (var frame : this.stack) {
             for (var v : frame.variables) {
-=======
-        for (var window : windows) {
-            for (var v : window) {
                 if (v.getName().equals(name)) {
                     return v.getValue();
                 }
 
->>>>>>> 68923ecc
                 var value = v.getValue();
                 if (value instanceof org.opencds.cqf.cql.engine.runtime.Tuple) {
                     for (String key : ((org.opencds.cqf.cql.engine.runtime.Tuple) value)
