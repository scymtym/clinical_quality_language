--- conflicted
+++ resolved
@@ -1,13 +1,10 @@
 
 dependencies {
-<<<<<<< HEAD
     implementation group: 'org.apache.commons', name: 'commons-lang3', version: '3.10'
-=======
-    compile group: 'org.apache.commons', name: 'commons-lang3', version: '3.10'
 
-    testCompile group: 'org.eclipse.persistence', name: 'org.eclipse.persistence.moxy', version: '2.7.7'
->>>>>>> 231b776d
+    testImplementation group: 'org.eclipse.persistence', name: 'org.eclipse.persistence.moxy', version: '2.7.7'
 }
+
 
 generateSources {
     inputs.dir "${projectDir}/../../cql-lm/schema"
