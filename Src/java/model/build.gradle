
dependencies {
<<<<<<< HEAD
    compile group: 'org.apache.commons', name: 'commons-text', version: '1.9'
=======
    implementation group: 'org.apache.commons', name: 'commons-lang3', version: '3.10'

    testImplementation group: 'org.eclipse.persistence', name: 'org.eclipse.persistence.moxy', version: '2.7.7'
>>>>>>> 6e95c6fa
}


generateSources {
    inputs.dir "${projectDir}/../../cql-lm/schema"

    doLast {
        ant.xjc(destdir: xjc.destDir, schema: "${projectDir}/../../cql-lm/schema/model/modelinfo.xsd") {
            arg(line: "${xjc.args} -npa")
        }
    }
}<|MERGE_RESOLUTION|>--- conflicted
+++ resolved
@@ -1,14 +1,9 @@
 
 dependencies {
-<<<<<<< HEAD
-    compile group: 'org.apache.commons', name: 'commons-text', version: '1.9'
-=======
-    implementation group: 'org.apache.commons', name: 'commons-lang3', version: '3.10'
+    implementation group: 'org.apache.commons', name: 'commons-text', version: '1.9'
 
     testImplementation group: 'org.eclipse.persistence', name: 'org.eclipse.persistence.moxy', version: '2.7.7'
->>>>>>> 6e95c6fa
 }
-
 
 generateSources {
     inputs.dir "${projectDir}/../../cql-lm/schema"
