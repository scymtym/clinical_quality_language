--- conflicted
+++ resolved
@@ -241,7 +241,6 @@
     ;
 
 expression
-<<<<<<< HEAD
     : expressionTerm                                                                                #termExpression
     | retrieve                                                                                      #retrieveExpression
     | query                                                                                         #queryExpression
@@ -261,30 +260,10 @@
     | expression ('or' | 'xor') expression                                                          #orExpression
     | expression 'implies' expression                                                               #impliesExpression
     | expression ('|' | 'union' | 'intersect' | 'except') expression                                #inFixSetExpression
-=======
-    : expressionTerm                                                                                # termExpression
-    | retrieve                                                                                      # retrieveExpression
-    | query                                                                                         # queryExpression
-    | expression 'is' 'not'? ('null' | 'true' | 'false')                                            # booleanExpression
-    | expression ('is' | 'as') typeSpecifier                                                        # typeExpression
-    | 'cast' expression 'as' typeSpecifier                                                          # castExpression
-    | 'not' expression                                                                              # notExpression
-    | 'exists' expression                                                                           # existenceExpression
-    | expression 'properly'? 'between' expressionTerm 'and' expressionTerm                          # betweenExpression
-    | pluralDateTimePrecision 'between' expressionTerm 'and' expressionTerm                         # durationBetweenExpression
-    | 'difference' 'in' pluralDateTimePrecision 'between' expressionTerm 'and' expressionTerm       # differenceBetweenExpression
-    | expression ('<=' | '<' | '>' | '>=') expression                                               # inequalityExpression
-    | expression intervalOperatorPhrase expression                                                  # timingExpression
-    | expression ('=' | '<>' | '~' | '!~' ) expression                                               # equalityExpression
-    | expression ('in' | 'contains') dateTimePrecisionSpecifier? expression                         # membershipExpression
-    | expression 'and' expression                                                                   # andExpression
-    | expression ('or' | 'xor') expression                                                          # orExpression
-    | expression ('union' | 'intersect' | 'except') expression                                      # inFixSetExpression
     ;
 
 dateTimePrecision
     : 'year' | 'month' | 'week' | 'day' | 'hour' | 'minute' | 'second' | 'millisecond'
->>>>>>> bb1fb61b
     ;
 
 dateTimeComponent
@@ -294,7 +273,10 @@
     | 'timezone'
     ;
 
-<<<<<<< HEAD
+pluralDateTimePrecision
+    : 'years' | 'months' | 'weeks' | 'days' | 'hours' | 'minutes' | 'seconds' | 'milliseconds'
+    ;
+
 expressionTerm
     : term                                                               #termExpressionTerm
     | expressionTerm '.' invocation                                      #invocationExpressionTerm
@@ -314,34 +296,7 @@
     | expressionTerm ('+' | '-') expressionTerm                          #additionExpressionTerm
     | 'if' expression 'then' expression 'else' expression                #ifThenElseExpressionTerm
     | 'case' expression? caseExpressionItem+ 'else' expression 'end'     #caseExpressionTerm
-    | ('distinct' | 'collapse' | 'expand') expression                    #aggregateExpressionTerm
-=======
-pluralDateTimePrecision
-    : 'years' | 'months' | 'weeks' | 'days' | 'hours' | 'minutes' | 'seconds' | 'milliseconds'
-    ;
-
-expressionTerm
-    : term                                                               # termExpressionTerm
-    | expressionTerm '.' identifier                                      # accessorExpressionTerm
-    | expressionTerm '[' expression ']'                                  # indexedExpressionTerm
-    | (qualifier '.')? identifier '(' (expression (',' expression)*)? ')'# invocationExpressionTerm
-    | 'convert' expression 'to' typeSpecifier                            # conversionExpressionTerm
-    | ('+' | '-') expressionTerm                                         # polarityExpressionTerm
-    | ('start' | 'end') 'of' expressionTerm                              # timeBoundaryExpressionTerm
-    | dateTimeComponent 'from' expressionTerm                            # timeUnitExpressionTerm
-    | 'duration' 'in' pluralDateTimePrecision 'of' expressionTerm        # durationExpressionTerm
-    | 'width' 'of' expressionTerm                                        # widthExpressionTerm
-    | 'successor' 'of' expressionTerm                                    # successorExpressionTerm
-    | 'predecessor' 'of' expressionTerm                                  # predecessorExpressionTerm
-    | 'singleton' 'from' expressionTerm                                  # elementExtractorExpressionTerm
-    | ('minimum' | 'maximum') namedTypeSpecifier                         # typeExtentExpressionTerm
-    | expressionTerm '^' expressionTerm                                  # powerExpressionTerm
-    | expressionTerm ('*' | '/' | 'div' | 'mod') expressionTerm          # multiplicationExpressionTerm
-    | expressionTerm ('+' | '-') expressionTerm                          # additionExpressionTerm
-    | 'if' expression 'then' expression 'else' expression                # ifThenElseExpressionTerm
-    | 'case' expression? caseExpressionItem+ 'else' expression 'end'     # caseExpressionTerm
-    | ('distinct' | 'collapse' | 'flatten') expression                   # aggregateExpressionTerm
->>>>>>> bb1fb61b
+    | ('distinct' | 'collapse' | 'flatten') expression                   #aggregateExpressionTerm
     ;
 
 caseExpressionItem
@@ -391,6 +346,16 @@
     | '(' expression ')'    #parenthesizedTerm
     ;
 
+literal
+        : ('true' | 'false')                                    #booleanLiteral
+        | 'null'                                                #nullLiteral
+        | STRING                                                #stringLiteral
+        | NUMBER                                                #numberLiteral
+        | DATETIME                                              #dateTimeLiteral
+        | TIME                                                  #timeLiteral
+        | quantity                                              #quantityLiteral
+        ;
+
 intervalSelector
     : // TODO: Consider this as an alternative syntax for intervals... (would need to be moved up to expression to make it work)
     //expression ( '..' | '*.' | '.*' | '**' ) expression;
@@ -440,111 +405,3 @@
     | 'timezone'
     | 'version'
     ;
-<<<<<<< HEAD
-=======
-
-/*
- * Lexer Rules
- */
-
-IDENTIFIER
-    : ([A-Za-z] | '_')([A-Za-z0-9] | '_')*
-    ;
-
-QUANTITY
-    : [0-9]+('.'[0-9]+)?
-    ;
-
-DATETIME
-    : '@'
-        [0-9][0-9][0-9][0-9] // year
-        (
-            '-'[0-9][0-9] // month
-            (
-                '-'[0-9][0-9] // day
-                (
-                    'T'
-                        [0-9][0-9] (':'[0-9][0-9] (':'[0-9][0-9] ('.'[0-9]+)?)?)?
-                        (('+' | '-') [0-9][0-9]':'[0-9][0-9])? // timezone
-                )?
-             )?
-         )?
-         'Z'? // UTC specifier
-    ;
-
-TIME
-    : '@'
-        'T'
-            [0-9][0-9] (':'[0-9][0-9] (':'[0-9][0-9] ('.'[0-9]+)?)?)?
-            ('Z' | (('+' | '-') [0-9][0-9]':'[0-9][0-9]))? // timezone
-    ;
-
-// These versions limit each field to only potentially valid combinations of digits.
-// However, it still doesn't suffice to provide actual valid date enforcement, and
-// when it doesn't match the rule, the parser will turn it into a subtraction expression in most cases,
-// which is never what we want, so I think we should go with the more lenient (and simpler) expressions
-// above, and rely on the translator to actually perform value validation.
-//DATETIME
-//    : '@'
-//        [0-9][0-9][0-9][0-9] // year
-//        (
-//            '-'(('0'[1-9]) | ('1'[0-2])) // month
-//            (
-//                '-'(('0'[1-9]) | ([1-2][0-9]) | ('3'[0-1])) // day
-//                (
-//                    'T'
-//                        (
-//                            ((([0-1][0-9])|('2'[0-3])) (':'([0-5][0-9]) (':'([0-5][0-9]) ('.'[0-9]+)?)?)?
-//                                | ('24:00:00'('.''0'+)?))
-//                        )
-//                        (('+' | '-') (((([0-1][0-9]) | ('2'[0-3]))':'([0-5][0-9])) | '14:00'))? // timezone
-//                )?
-//             )?
-//         )?
-//         'Z'? // UTC specifier
-//    ;
-
-//TIME
-//    : '@'
-//        'T'
-//            ((([0-1][0-9])|('2'[0-3])) (':'([0-5][0-9]) (':'([0-5][0-9]) ('.'[0-9]+)?)?)?
-//            | ('24:00:00'('.''0'+)?))
-//        ('Z' | (('+' | '-') (((([0-1][0-9]) | ('2'[0-3]))':'([0-5][0-9])) | '14:00')))? // timezone
-//    ;
-
-QUOTEDIDENTIFIER
-    : '"' (ESC | ~[\\"])* '"'
-    ;
-
-STRING
-    : '\'' (ESC | ~[\'])* '\''
-    ;
-
-WS
-    : (' ' | '\r' | '\t') -> channel(HIDDEN)
-    ;
-
-NEWLINE
-    : ('\n') -> channel(HIDDEN)
-    ;
-
-COMMENT
-    : '/*' .*? '*/' -> channel(HIDDEN)
-    ;
-
-LINE_COMMENT
-    :   '//' ~[\r\n]* -> channel(HIDDEN)
-    ;
-
-fragment ESC
-    : '\\' (["'\\/fnrt] | UNICODE)    // allow \", \', \\, \/, \f, etc. and \uXXX
-    ;
-
-fragment UNICODE
-    : 'u' HEX HEX HEX HEX
-    ;
-
-fragment HEX
-    : [0-9a-fA-F]
-    ;
->>>>>>> bb1fb61b
